--- conflicted
+++ resolved
@@ -114,44 +114,6 @@
             * Image: message of the image captured
             * CameraInfo: message to define the state and config of the camera that took the image
     """
-<<<<<<< HEAD
-=======
-    tf_msg = TFMessage()
-    for frame_name in data.shot.transforms_snapshot.child_to_parent_edge_map:
-        if data.shot.transforms_snapshot.child_to_parent_edge_map.get(frame_name).parent_frame_name:
-            try:
-                transform = data.shot.transforms_snapshot.child_to_parent_edge_map.get(frame_name)
-                new_tf = TransformStamped()
-                local_time = spot_wrapper.robotToLocalTime(data.shot.acquisition_time)
-                new_tf.header.stamp = rospy.Time(local_time.seconds, local_time.nanos)
-                parent = transform.parent_frame_name
-                child = frame_name
-                if inverse_target_frame == frame_name:
-                    geo_tform_inversed = SE3Pose.from_obj(transform.parent_tform_child).inverse()
-                    new_tf.header.frame_id = frame_name
-                    new_tf.child_frame_id = transform.parent_frame_name
-                    new_tf.transform.translation.x = geo_tform_inversed.position.x
-                    new_tf.transform.translation.y = geo_tform_inversed.position.y
-                    new_tf.transform.translation.z = geo_tform_inversed.position.z
-                    new_tf.transform.rotation.x = geo_tform_inversed.rotation.x
-                    new_tf.transform.rotation.y = geo_tform_inversed.rotation.y
-                    new_tf.transform.rotation.z = geo_tform_inversed.rotation.z
-                    new_tf.transform.rotation.w = geo_tform_inversed.rotation.w
-                else:
-                    new_tf.header.frame_id = transform.parent_frame_name
-                    new_tf.child_frame_id = frame_name
-                    new_tf.transform.translation.x = transform.parent_tform_child.position.x
-                    new_tf.transform.translation.y = transform.parent_tform_child.position.y
-                    new_tf.transform.translation.z = transform.parent_tform_child.position.z
-                    new_tf.transform.rotation.x = transform.parent_tform_child.rotation.x
-                    new_tf.transform.rotation.y = transform.parent_tform_child.rotation.y
-                    new_tf.transform.rotation.z = transform.parent_tform_child.rotation.z
-                    new_tf.transform.rotation.w = transform.parent_tform_child.rotation.w
-                tf_msg.transforms.append(new_tf)
-            except Exception as e:
-                spot_wrapper.logger.error('Error: {}'.format(e))
-
->>>>>>> a803b50f
     image_msg = Image()
     local_time = spot_wrapper.robotToLocalTime(data.shot.acquisition_time)
     image_msg.header.stamp = rospy.Time(local_time.seconds, local_time.nanos)
