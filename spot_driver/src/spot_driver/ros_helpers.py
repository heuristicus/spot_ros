<<<<<<< HEAD
import typing
import numpy as np

import rospy
=======
import copy

import rospy
import tf2_ros
import transforms3d
>>>>>>> b348ecd7

from sensor_msgs.msg import Image, CameraInfo
from sensor_msgs.msg import JointState
from sensor_msgs.msg import PointCloud2, PointField
from geometry_msgs.msg import PoseWithCovariance
from geometry_msgs.msg import TwistWithCovarianceStamped
from geometry_msgs.msg import TransformStamped, Transform
from geometry_msgs.msg import Pose, Point, Quaternion, Polygon, Vector3, Point32
from nav_msgs.msg import Odometry
from tf2_msgs.msg import TFMessage

from spot_msgs.msg import FootState, FootStateArray
from spot_msgs.msg import EStopState, EStopStateArray
from spot_msgs.msg import WiFiState
from spot_msgs.msg import PowerState
from spot_msgs.msg import BehaviorFault, BehaviorFaultState
from spot_msgs.msg import SystemFault, SystemFaultState
from spot_msgs.msg import BatteryState, BatteryStateArray
from spot_msgs.msg import DockState
from spot_msgs.msg import (
    WorldObject,
    WorldObjectArray,
    AprilTagProperties,
    ImageProperties,
)
from spot_msgs.msg import FrameTreeSnapshot, ParentEdge
from spot_msgs.srv import SpotCheckResponse

from bosdyn.api import image_pb2, robot_state_pb2, point_cloud_pb2
from bosdyn.api import world_object_pb2, geometry_pb2
from bosdyn.api.docking import docking_pb2
from bosdyn.client.spot_check import spot_check_pb2
from bosdyn.client.math_helpers import SE3Pose
from bosdyn.client.frame_helpers import get_odom_tform_body, get_vision_tform_body

from google.protobuf.timestamp_pb2 import Timestamp

from .spot_wrapper import SpotWrapper


friendly_joint_names = {}
"""Dictionary for mapping BD joint names to more friendly names"""
friendly_joint_names["fl.hx"] = "front_left_hip_x"
friendly_joint_names["fl.hy"] = "front_left_hip_y"
friendly_joint_names["fl.kn"] = "front_left_knee"
friendly_joint_names["fr.hx"] = "front_right_hip_x"
friendly_joint_names["fr.hy"] = "front_right_hip_y"
friendly_joint_names["fr.kn"] = "front_right_knee"
friendly_joint_names["hl.hx"] = "rear_left_hip_x"
friendly_joint_names["hl.hy"] = "rear_left_hip_y"
friendly_joint_names["hl.kn"] = "rear_left_knee"
friendly_joint_names["hr.hx"] = "rear_right_hip_x"
friendly_joint_names["hr.hy"] = "rear_right_hip_y"
friendly_joint_names["hr.kn"] = "rear_right_knee"

# arm joints
friendly_joint_names["arm0.sh0"] = "arm_joint1"
friendly_joint_names["arm0.sh1"] = "arm_joint2"
friendly_joint_names["arm0.el0"] = "arm_joint3"
friendly_joint_names["arm0.el1"] = "arm_joint4"
friendly_joint_names["arm0.wr0"] = "arm_joint5"
friendly_joint_names["arm0.wr1"] = "arm_joint6"
friendly_joint_names["arm0.f1x"] = "arm_gripper"


class DefaultCameraInfo(CameraInfo):
    """Blank class extending CameraInfo ROS topic that defaults most parameters"""

    def __init__(self):
        super().__init__()
        self.distortion_model = "plumb_bob"

        self.D.append(0)
        self.D.append(0)
        self.D.append(0)
        self.D.append(0)
        self.D.append(0)

        self.K[1] = 0
        self.K[3] = 0
        self.K[6] = 0
        self.K[7] = 0
        self.K[8] = 1

        self.R[0] = 1
        self.R[1] = 0
        self.R[2] = 0
        self.R[3] = 0
        self.R[4] = 1
        self.R[5] = 0
        self.R[6] = 0
        self.R[7] = 0
        self.R[8] = 1

        self.P[1] = 0
        self.P[3] = 0
        self.P[4] = 0
        self.P[7] = 0
        self.P[8] = 0
        self.P[9] = 0
        self.P[10] = 1
        self.P[11] = 0


def populateTransformStamped(
    time: rospy.Time, parent_frame: str, child_frame: str, transform: Transform
) -> TransformStamped:
    """Populates a TransformStamped message

    Args:
        time: The time of the transform
        parent_frame: The parent frame of the transform
        child_frame: The child_frame_id of the transform
        transform: A transform to copy into a StampedTransform object. Should have position (x,y,z) and rotation (x,
        y,z,w) members
    Returns:
        TransformStamped message. Empty if transform does not have position or translation attribute
    """
    if hasattr(transform, "position"):
        position = transform.position
    elif hasattr(transform, "translation"):
        position = transform.translation
    else:
        rospy.logerr(
            "Trying to generate StampedTransform but input transform has neither position nor translation "
            "attributes"
        )
        return TransformStamped()

    new_tf = TransformStamped()
    new_tf.header.stamp = time
    new_tf.header.frame_id = parent_frame
    new_tf.child_frame_id = child_frame
    new_tf.transform.translation.x = position.x
    new_tf.transform.translation.y = position.y
    new_tf.transform.translation.z = position.z
    new_tf.transform.rotation.x = transform.rotation.x
    new_tf.transform.rotation.y = transform.rotation.y
    new_tf.transform.rotation.z = transform.rotation.z
    new_tf.transform.rotation.w = transform.rotation.w

    return new_tf


def GetImageMsg(
    data: image_pb2.ImageResponse, spot_wrapper: SpotWrapper
) -> typing.Tuple[Image, CameraInfo]:
    """Takes the image and camera data and populates the necessary ROS messages

    Args:
        data: Image proto
        spot_wrapper: A SpotWrapper object
    Returns:
        (tuple):
            * Image: message of the image captured
            * CameraInfo: message to define the state and config of the camera that took the image
    """
    image_msg = Image()
    local_time = spot_wrapper.robotToLocalTime(data.shot.acquisition_time)
    image_msg.header.stamp = rospy.Time(local_time.seconds, local_time.nanos)
    image_msg.header.frame_id = data.shot.frame_name_image_sensor
    image_msg.height = data.shot.image.rows
    image_msg.width = data.shot.image.cols

    # Color/greyscale formats.
    # JPEG format
    if data.shot.image.format == image_pb2.Image.FORMAT_JPEG:
        image_msg.encoding = "rgb8"
        image_msg.is_bigendian = True
        image_msg.step = 3 * data.shot.image.cols
        image_msg.data = data.shot.image.data

    # Uncompressed.  Requires pixel_format.
    if data.shot.image.format == image_pb2.Image.FORMAT_RAW:
        # One byte per pixel.
        if data.shot.image.pixel_format == image_pb2.Image.PIXEL_FORMAT_GREYSCALE_U8:
            image_msg.encoding = "mono8"
            image_msg.is_bigendian = True
            image_msg.step = data.shot.image.cols
            image_msg.data = data.shot.image.data

        # Three bytes per pixel.
        if data.shot.image.pixel_format == image_pb2.Image.PIXEL_FORMAT_RGB_U8:
            image_msg.encoding = "rgb8"
            image_msg.is_bigendian = True
            image_msg.step = 3 * data.shot.image.cols
            image_msg.data = data.shot.image.data

        # Four bytes per pixel.
        if data.shot.image.pixel_format == image_pb2.Image.PIXEL_FORMAT_RGBA_U8:
            image_msg.encoding = "rgba8"
            image_msg.is_bigendian = True
            image_msg.step = 4 * data.shot.image.cols
            image_msg.data = data.shot.image.data

        # Little-endian uint16 z-distance from camera (mm).
        if data.shot.image.pixel_format == image_pb2.Image.PIXEL_FORMAT_DEPTH_U16:
            image_msg.encoding = "16UC1"
            image_msg.is_bigendian = False
            image_msg.step = 2 * data.shot.image.cols
            image_msg.data = data.shot.image.data

    camera_info_msg = DefaultCameraInfo()
    local_time = spot_wrapper.robotToLocalTime(data.shot.acquisition_time)
    camera_info_msg.header.stamp = rospy.Time(local_time.seconds, local_time.nanos)
    camera_info_msg.header.frame_id = data.shot.frame_name_image_sensor
    camera_info_msg.height = data.shot.image.rows
    camera_info_msg.width = data.shot.image.cols

    camera_info_msg.K[0] = data.source.pinhole.intrinsics.focal_length.x
    camera_info_msg.K[2] = data.source.pinhole.intrinsics.principal_point.x
    camera_info_msg.K[4] = data.source.pinhole.intrinsics.focal_length.y
    camera_info_msg.K[5] = data.source.pinhole.intrinsics.principal_point.y

    camera_info_msg.P[0] = data.source.pinhole.intrinsics.focal_length.x
    camera_info_msg.P[2] = data.source.pinhole.intrinsics.principal_point.x
    camera_info_msg.P[5] = data.source.pinhole.intrinsics.focal_length.y
    camera_info_msg.P[6] = data.source.pinhole.intrinsics.principal_point.y

    return image_msg, camera_info_msg


def GetPointCloudMsg(
    data: point_cloud_pb2.PointCloudResponse, spot_wrapper: SpotWrapper
) -> PointCloud2:
    """Takes the imag and  camera data and populates the necessary ROS messages

    Args:
        data: PointCloud proto (PointCloudResponse)
        spot_wrapper: A SpotWrapper object
    Returns:
           PointCloud: message of the point cloud (PointCloud2)
    """
    point_cloud_msg = PointCloud2()
    local_time = spot_wrapper.robotToLocalTime(data.point_cloud.source.acquisition_time)
    point_cloud_msg.header.stamp = rospy.Time(local_time.seconds, local_time.nanos)
    point_cloud_msg.header.frame_id = data.point_cloud.source.frame_name_sensor
    if data.point_cloud.encoding == point_cloud_pb2.PointCloud.ENCODING_XYZ_32F:
        point_cloud_msg.height = 1
        point_cloud_msg.width = data.point_cloud.num_points
        point_cloud_msg.fields = []
        for i, ax in enumerate(("x", "y", "z")):
            field = PointField()
            field.name = ax
            field.offset = i * 4
            field.datatype = PointField.FLOAT32
            field.count = 1
            point_cloud_msg.fields.append(field)
        point_cloud_msg.is_bigendian = False
        point_cloud_np = np.frombuffer(data.point_cloud.data, dtype=np.uint8)
        point_cloud_msg.point_step = 12  # float32 XYZ
        point_cloud_msg.row_step = point_cloud_msg.width * point_cloud_msg.point_step
        point_cloud_msg.data = point_cloud_np.tobytes()
        point_cloud_msg.is_dense = True
    else:
        rospy.logwarn("Not supported point cloud data type.")
    return point_cloud_msg


def GetJointStatesFromState(
    state: robot_state_pb2.RobotState, spot_wrapper: SpotWrapper
):
    """Maps joint state data from robot state proto to ROS JointState message

    Args:
        data: Robot State proto
        spot_wrapper: A SpotWrapper object
    Returns:
        JointState message
    """
    joint_state = JointState()
    local_time = spot_wrapper.robotToLocalTime(
        state.kinematic_state.acquisition_timestamp
    )
    joint_state.header.stamp = rospy.Time(local_time.seconds, local_time.nanos)
    for joint in state.kinematic_state.joint_states:
        # there is a joint with name arm0.hr0 in the robot state, however this
        # joint has no data and should not be there, this is why we ignore it
        if joint.name == "arm0.hr0":
            continue
        joint_state.name.append(friendly_joint_names.get(joint.name, "ERROR"))
        joint_state.position.append(joint.position.value)
        joint_state.velocity.append(joint.velocity.value)
        joint_state.effort.append(joint.load.value)

    return joint_state


def GetEStopStateFromState(
    state: robot_state_pb2.RobotState, spot_wrapper: SpotWrapper
) -> EStopStateArray:
    """Maps eStop state data from robot state proto to ROS EStopArray message

    Args:
        data: Robot State proto
        spot_wrapper: A SpotWrapper object
    Returns:
        EStopArray message
    """
    estop_array_msg = EStopStateArray()
    for estop in state.estop_states:
        estop_msg = EStopState()
        local_time = spot_wrapper.robotToLocalTime(estop.timestamp)
        estop_msg.header.stamp = rospy.Time(local_time.seconds, local_time.nanos)
        estop_msg.name = estop.name
        estop_msg.type = estop.type
        estop_msg.state = estop.state
        estop_msg.state_description = estop.state_description
        estop_array_msg.estop_states.append(estop_msg)

    return estop_array_msg


def GetFeetFromState(
    state: robot_state_pb2.RobotState, spot_wrapper: SpotWrapper
) -> FootStateArray:
    """Maps foot position state data from robot state proto to ROS FootStateArray message

    Args:
        data: Robot State proto
        spot_wrapper: A SpotWrapper object
    Returns:
        FootStateArray message
    """
    foot_array_msg = FootStateArray()
    for foot in state.foot_state:
        foot_msg = FootState()
        foot_msg.foot_position_rt_body.x = foot.foot_position_rt_body.x
        foot_msg.foot_position_rt_body.y = foot.foot_position_rt_body.y
        foot_msg.foot_position_rt_body.z = foot.foot_position_rt_body.z
        foot_msg.contact = foot.contact

        if foot.HasField("terrain"):
            terrain = foot.terrain
            foot_msg.terrain.ground_mu_est = terrain.ground_mu_est
            foot_msg.terrain.frame_name = terrain.frame_name
            foot_msg.terrain.foot_slip_distance_rt_frame = (
                terrain.foot_slip_distance_rt_frame
            )
            foot_msg.terrain.foot_slip_velocity_rt_frame = (
                terrain.foot_slip_velocity_rt_frame
            )
            foot_msg.terrain.ground_contact_normal_rt_frame = (
                terrain.ground_contact_normal_rt_frame
            )
            foot_msg.terrain.visual_surface_ground_penetration_mean = (
                terrain.visual_surface_ground_penetration_mean
            )
            foot_msg.terrain.visual_surface_ground_penetration_std = (
                terrain.visual_surface_ground_penetration_std
            )

        foot_array_msg.states.append(foot_msg)

    return foot_array_msg


def GetOdomTwistFromState(
    state: robot_state_pb2.RobotState, spot_wrapper: SpotWrapper
) -> TwistWithCovarianceStamped:
    """Maps odometry data from robot state proto to ROS TwistWithCovarianceStamped message

    Args:
        data: Robot State proto
        spot_wrapper: A SpotWrapper object
    Returns:
        TwistWithCovarianceStamped message
    """
    twist_odom_msg = TwistWithCovarianceStamped()
    local_time = spot_wrapper.robotToLocalTime(
        state.kinematic_state.acquisition_timestamp
    )
    twist_odom_msg.header.stamp = rospy.Time(local_time.seconds, local_time.nanos)
    twist_odom_msg.twist.twist.linear.x = (
        state.kinematic_state.velocity_of_body_in_odom.linear.x
    )
    twist_odom_msg.twist.twist.linear.y = (
        state.kinematic_state.velocity_of_body_in_odom.linear.y
    )
    twist_odom_msg.twist.twist.linear.z = (
        state.kinematic_state.velocity_of_body_in_odom.linear.z
    )
    twist_odom_msg.twist.twist.angular.x = (
        state.kinematic_state.velocity_of_body_in_odom.angular.x
    )
    twist_odom_msg.twist.twist.angular.y = (
        state.kinematic_state.velocity_of_body_in_odom.angular.y
    )
    twist_odom_msg.twist.twist.angular.z = (
        state.kinematic_state.velocity_of_body_in_odom.angular.z
    )
    return twist_odom_msg


<<<<<<< HEAD
def GetOdomFromState(
    state: robot_state_pb2.RobotState, spot_wrapper: SpotWrapper, use_vision=True
):
=======
def get_corrected_odom(base_odometry: Odometry):
    """
    Get odometry from state but correct the twist portion of the message to be in the child frame id rather than the
    odom/vision frame. https://dev.bostondynamics.com/protos/bosdyn/api/proto_reference#kinematicstate indicates the
    twist in the state is in the odom frame and not the body frame, as is expected by many ROS components.

    Conversion of https://github.com/tpet/nav_utils/blob/master/src/nav_utils/odom_twist_to_child_frame.cpp

    Args:
        base_odometry: Uncorrected odometry message


    Returns:
        Odometry with twist in the body frame
    """
    # Note: transforms3d has quaternions in wxyz, not xyzw like ros.
    # Get the transform from body to odom/vision so we have the inverse transform, which we will use to correct the
    # twist. We don't actually care about the translation at any point since we're just rotating the twist vectors
    inverse_rotation = transforms3d.quaternions.quat2mat(
        transforms3d.quaternions.qinverse(
            [
                base_odometry.pose.pose.orientation.w,
                base_odometry.pose.pose.orientation.x,
                base_odometry.pose.pose.orientation.y,
                base_odometry.pose.pose.orientation.z,
            ]
        )
    )

    # transform the linear twist by rotating the vector according to the rotation from body to odom
    linear_twist = np.array(
        [
            [base_odometry.twist.twist.linear.x],
            [base_odometry.twist.twist.linear.y],
            [base_odometry.twist.twist.linear.z],
        ]
    )

    corrected_linear = inverse_rotation.dot(linear_twist)

    # Do the same for the angular twist
    angular_twist = np.array(
        [
            [base_odometry.twist.twist.angular.x],
            [base_odometry.twist.twist.angular.y],
            [base_odometry.twist.twist.angular.z],
        ]
    )

    corrected_angular = inverse_rotation.dot(angular_twist)

    corrected_odometry = copy.deepcopy(base_odometry)
    corrected_odometry.twist.twist.linear.x = corrected_linear[0][0]
    corrected_odometry.twist.twist.linear.y = corrected_linear[1][0]
    corrected_odometry.twist.twist.linear.z = corrected_linear[2][0]
    corrected_odometry.twist.twist.angular.x = corrected_angular[0][0]
    corrected_odometry.twist.twist.angular.y = corrected_angular[1][0]
    corrected_odometry.twist.twist.angular.z = corrected_angular[2][0]

    return corrected_odometry


def GetOdomFromState(state, spot_wrapper, use_vision=True):
>>>>>>> b348ecd7
    """Maps odometry data from robot state proto to ROS Odometry message

    WARNING: The odometry twist from this message is in the odom frame and not in the body frame. This will likely
    cause issues. You should use the odometry_corrected topic instead

    Args:
        state: Robot State proto
        spot_wrapper: A SpotWrapper object
        use_vision: If true, the odometry frame will be vision rather than odom
    Returns:
        Odometry message
    """
    odom_msg = Odometry()
    local_time = spot_wrapper.robotToLocalTime(
        state.kinematic_state.acquisition_timestamp
    )
    odom_msg.header.stamp = rospy.Time(local_time.seconds, local_time.nanos)
    if use_vision == True:
        odom_msg.header.frame_id = "vision"
        tform_body = get_vision_tform_body(state.kinematic_state.transforms_snapshot)
    else:
        odom_msg.header.frame_id = "odom"
        tform_body = get_odom_tform_body(state.kinematic_state.transforms_snapshot)
    odom_msg.child_frame_id = "body"
    pose_odom_msg = PoseWithCovariance()
    pose_odom_msg.pose.position.x = tform_body.position.x
    pose_odom_msg.pose.position.y = tform_body.position.y
    pose_odom_msg.pose.position.z = tform_body.position.z
    pose_odom_msg.pose.orientation.x = tform_body.rotation.x
    pose_odom_msg.pose.orientation.y = tform_body.rotation.y
    pose_odom_msg.pose.orientation.z = tform_body.rotation.z
    pose_odom_msg.pose.orientation.w = tform_body.rotation.w

    odom_msg.pose = pose_odom_msg
    twist_odom_msg = GetOdomTwistFromState(state, spot_wrapper).twist
    odom_msg.twist = twist_odom_msg
    return odom_msg


def GetWifiFromState(
    state: robot_state_pb2.RobotState, spot_wrapper: SpotWrapper
) -> WiFiState:
    """Maps wireless state data from robot state proto to ROS WiFiState message

    Args:
        data: Robot State proto
        spot_wrapper: A SpotWrapper object
    Returns:
        WiFiState message
    """
    wifi_msg = WiFiState()
    for comm_state in state.comms_states:
        if comm_state.HasField("wifi_state"):
            wifi_msg.current_mode = comm_state.wifi_state.current_mode
            wifi_msg.essid = comm_state.wifi_state.essid

    return wifi_msg


def GenerateFeetTF(
    foot_states_msg: FootStateArray, time_now: typing.Optional[rospy.Time] = None
) -> TFMessage:
    """
    Generate a tf message containing information about foot states

    Args:
        foot_states_msg: FootStateArray message containing the foot states from the robot state

    Returns: tf message with foot states

    """
    foot_ordering = ["front_left", "front_right", "rear_left", "rear_right"]
    foot_tfs = TFMessage()
    if not time_now:
        time_now = rospy.Time.now()
    for idx, foot_state in enumerate(foot_states_msg.states):
        foot_transform = Transform()
        # Rotation of the foot is not given
        foot_transform.rotation.w = 1
        foot_transform.translation.x = foot_state.foot_position_rt_body.x
        foot_transform.translation.y = foot_state.foot_position_rt_body.y
        foot_transform.translation.z = foot_state.foot_position_rt_body.z

        foot_tfs.transforms.append(
            populateTransformStamped(
                time_now, "body", foot_ordering[idx] + "_foot", foot_transform
            )
        )

    return foot_tfs


def GetTFFromState(
    state: robot_state_pb2.RobotState,
    spot_wrapper: SpotWrapper,
    inverse_target_frame: str,
) -> TFMessage:
    """Maps robot link state data from robot state proto to ROS TFMessage message

    Args:
        data: Robot State proto
        spot_wrapper: A SpotWrapper object
        inverse_target_frame: A frame name to be inversed to a parent frame.
    Returns:
        TFMessage message
    """
    tf_msg = TFMessage()

    for (
        frame_name
    ) in state.kinematic_state.transforms_snapshot.child_to_parent_edge_map:
        if state.kinematic_state.transforms_snapshot.child_to_parent_edge_map.get(
            frame_name
        ).parent_frame_name:
            try:
                transform = state.kinematic_state.transforms_snapshot.child_to_parent_edge_map.get(
                    frame_name
                )
                local_time = spot_wrapper.robotToLocalTime(
                    state.kinematic_state.acquisition_timestamp
                )
                tf_time = rospy.Time(local_time.seconds, local_time.nanos)
                if inverse_target_frame == frame_name:
                    geo_tform_inversed = SE3Pose.from_obj(
                        transform.parent_tform_child
                    ).inverse()
                    new_tf = populateTransformStamped(
                        tf_time,
                        frame_name,
                        transform.parent_frame_name,
                        geo_tform_inversed,
                    )
                else:
                    new_tf = populateTransformStamped(
                        tf_time,
                        transform.parent_frame_name,
                        frame_name,
                        transform.parent_tform_child,
                    )
                tf_msg.transforms.append(new_tf)
            except Exception as e:
                spot_wrapper.logger.error("Error: {}".format(e))

    return tf_msg


def GetBatteryStatesFromState(
    state: robot_state_pb2.RobotState, spot_wrapper: SpotWrapper
) -> BatteryStateArray:
    """Maps battery state data from robot state proto to ROS BatteryStateArray message

    Args:
        data: Robot State proto
        spot_wrapper: A SpotWrapper object
    Returns:
        BatteryStateArray message
    """
    battery_states_array_msg = BatteryStateArray()
    for battery in state.battery_states:
        battery_msg = BatteryState()
        local_time = spot_wrapper.robotToLocalTime(battery.timestamp)
        battery_msg.header.stamp = rospy.Time(local_time.seconds, local_time.nanos)

        battery_msg.identifier = battery.identifier
        battery_msg.charge_percentage = battery.charge_percentage.value
        battery_msg.estimated_runtime = rospy.Time(
            battery.estimated_runtime.seconds, battery.estimated_runtime.nanos
        )
        battery_msg.current = battery.current.value
        battery_msg.voltage = battery.voltage.value
        for temp in battery.temperatures:
            battery_msg.temperatures.append(temp)
        battery_msg.status = battery.status
        battery_states_array_msg.battery_states.append(battery_msg)

    return battery_states_array_msg


def GetPowerStatesFromState(
    state: robot_state_pb2.RobotState, spot_wrapper: SpotWrapper
) -> PowerState:
    """Maps power state data from robot state proto to ROS PowerState message

    Args:
        data: Robot State proto
        spot_wrapper: A SpotWrapper object
    Returns:
        PowerState message
    """
    power_state_msg = PowerState()
    local_time = spot_wrapper.robotToLocalTime(state.power_state.timestamp)
    power_state_msg.header.stamp = rospy.Time(local_time.seconds, local_time.nanos)
    power_state_msg.motor_power_state = state.power_state.motor_power_state
    power_state_msg.shore_power_state = state.power_state.shore_power_state
    power_state_msg.locomotion_charge_percentage = (
        state.power_state.locomotion_charge_percentage.value
    )
    power_state_msg.locomotion_estimated_runtime = rospy.Time(
        state.power_state.locomotion_estimated_runtime.seconds,
        state.power_state.locomotion_estimated_runtime.nanos,
    )
    return power_state_msg


def GetDockStatesFromState(state: docking_pb2.DockState) -> DockState:
    """Maps dock state data from robot state proto to ROS DockState message

    Args:
        state: Robot State proto
    Returns:
        DockState message
    """
    dock_state_msg = DockState()
    dock_state_msg.status = state.status
    dock_state_msg.dock_type = state.dock_type
    dock_state_msg.dock_id = state.dock_id
    dock_state_msg.power_status = state.power_status
    return dock_state_msg


def GetBehaviorFaults(
    behavior_faults: typing.List[robot_state_pb2.BehaviorFault],
    spot_wrapper: SpotWrapper,
) -> typing.List[BehaviorFault]:
    """Helper function to strip out behavior faults into a list

    Args:
        behavior_faults: List of BehaviorFaults
        spot_wrapper: A SpotWrapper object
    Returns:
        List of BehaviorFault messages
    """
    faults = []

    for fault in behavior_faults:
        new_fault = BehaviorFault()
        new_fault.behavior_fault_id = fault.behavior_fault_id
        local_time = spot_wrapper.robotToLocalTime(fault.onset_timestamp)
        new_fault.header.stamp = rospy.Time(local_time.seconds, local_time.nanos)
        new_fault.cause = fault.cause
        new_fault.status = fault.status
        faults.append(new_fault)

    return faults


def GetBehaviorFaultsFromState(
    state: robot_state_pb2.RobotState, spot_wrapper: SpotWrapper
) -> BehaviorFaultState:
    """Maps behavior fault data from robot state proto to ROS BehaviorFaultState message

    Args:
        data: Robot State proto
        spot_wrapper: A SpotWrapper object
    Returns:
        BehaviorFaultState message
    """
    behavior_fault_state_msg = BehaviorFaultState()
    behavior_fault_state_msg.faults = GetBehaviorFaults(
        state.behavior_fault_state.faults, spot_wrapper
    )
    return behavior_fault_state_msg


def GetSystemFaults(
    system_faults: typing.List[robot_state_pb2.SystemFault], spot_wrapper: SpotWrapper
) -> typing.List[SystemFault]:
    """Helper function to strip out system faults into a list

    Args:
        systen_faults: List of SystemFaults
        spot_wrapper: A SpotWrapper object
    Returns:
        List of SystemFault messages
    """
    faults = []

    for fault in system_faults:
        new_fault = SystemFault()
        new_fault.name = fault.name
        local_time = spot_wrapper.robotToLocalTime(fault.onset_timestamp)
        new_fault.header.stamp = rospy.Time(local_time.seconds, local_time.nanos)
        new_fault.duration = rospy.Time(fault.duration.seconds, fault.duration.nanos)
        new_fault.code = fault.code
        new_fault.uid = fault.uid
        new_fault.error_message = fault.error_message

        for att in fault.attributes:
            new_fault.attributes.append(att)

        new_fault.severity = fault.severity
        faults.append(new_fault)

    return faults


def GetSystemFaultsFromState(
    state: robot_state_pb2.RobotState, spot_wrapper: SpotWrapper
) -> SystemFaultState:
    """Maps system fault data from robot state proto to ROS SystemFaultState message

    Args:
        data: Robot State proto
        spot_wrapper: A SpotWrapper object
    Returns:
        SystemFaultState message
    """
    system_fault_state_msg = SystemFaultState()
    system_fault_state_msg.faults = GetSystemFaults(
        state.system_fault_state.faults, spot_wrapper
    )
    system_fault_state_msg.historical_faults = GetSystemFaults(
        state.system_fault_state.historical_faults, spot_wrapper
    )
    return system_fault_state_msg


def GetSpotCheckResultsMsg(
    data: spot_check_pb2.SpotCheckFeedbackResponse, resp: typing.Tuple[bool, str]
) -> SpotCheckResponse:
    """Build the SpotCheckReponse message from the SpotCheckFeedbackResponse"""
    ros_resp = SpotCheckResponse()
    ros_resp.success = resp[0]
    ros_resp.message = resp[1]

    ros_resp.camera_names = list(data.camera_results.keys())
    ros_resp.camera_results = list(data.camera_results.values())
    ros_resp.load_cell_names = list(data.load_cell_results.keys())
    ros_resp.load_cell_results = list(data.load_cell_results.values())
    ros_resp.kinematic_joint_names = list(data.kinematic_cal_results.keys())
    ros_resp.kinematic_cal_results = list(data.kinematic_cal_results.values())
    ros_resp.payload_result = data.payload_result
    ros_resp.leg_names = list(data.hip_range_of_motion_results.keys())
    ros_resp.hip_range_of_motion_results = list(
        data.hip_range_of_motion_results.values()
    )
    ros_resp.progress = data.progress
    ros_resp.last_cal_timestamp.secs = data.last_cal_timestamp.seconds
    ros_resp.last_cal_timestamp.nsecs = data.last_cal_timestamp.nanos

    return ros_resp


def GetFrameTreeSnapshotMsg(data: geometry_pb2.FrameTreeSnapshot) -> FrameTreeSnapshot:
    """Build the FrameTreeSnapshot message from the FrameTreeSnapshot proto"""
    frame_tree_snapshot_msg = FrameTreeSnapshot()
    child_parent_map: typing.Dict[
        str, geometry_pb2.SE3Pose
    ] = data.child_to_parent_edge_map

    children, parents = [], []
    for child, parent_edge in child_parent_map.items():
        children.append(child)
        parent = ParentEdge()
        parent.parent_frame_name = parent_edge.parent_frame_name
        parent.parent_tform_child = Pose(
            Point(
                parent_edge.parent_tform_child.position.x,
                parent_edge.parent_tform_child.position.y,
                parent_edge.parent_tform_child.position.z,
            ),
            Quaternion(
                parent_edge.parent_tform_child.rotation.x,
                parent_edge.parent_tform_child.rotation.y,
                parent_edge.parent_tform_child.rotation.z,
                parent_edge.parent_tform_child.rotation.w,
            ),
        )
        parents.append(parent)

    frame_tree_snapshot_msg.child_edges = children
    frame_tree_snapshot_msg.parent_edges = parents

    return frame_tree_snapshot_msg


def GetAprilTagPropertiesMsg(
    data: world_object_pb2.AprilTagProperties,
) -> AprilTagProperties:
    """Build the AprilTagProperties message from the AprilTagProperties proto"""
    april_tag_properties_msg = AprilTagProperties()
    april_tag_properties_msg.tag_id = data.tag_id
    april_tag_properties_msg.x = data.dimensions.x
    april_tag_properties_msg.y = data.dimensions.y
    april_tag_properties_msg.frame_name_fiducial = data.frame_name_fiducial
    april_tag_properties_msg.fiducial_pose_status = data.fiducial_pose_status
    april_tag_properties_msg.frame_name_fiducial_filtered = (
        data.frame_name_fiducial_filtered
    )
    april_tag_properties_msg.fiducial_filtered_pose_status = (
        data.fiducial_filtered_pose_status
    )
    april_tag_properties_msg.frame_name_camera = data.frame_name_camera
    april_tag_properties_msg.detection_covariance = PoseWithCovariance()
    april_tag_properties_msg.detection_covariance.pose = Pose()
    april_tag_properties_msg.detection_covariance.covariance = list(
        data.detection_covariance.matrix.values
    )
    april_tag_properties_msg.detection_covariance_reference_frame = (
        data.detection_covariance_reference_frame
    )

    return april_tag_properties_msg


def GetImagePropertiesMsg(
    data: world_object_pb2.ImageProperties, spot_wrapper: "SpotWrapper"
) -> ImageProperties:
    """Build the ImageProperties message from the ImageProperties proto"""
    image_properties_msg = ImageProperties()
    image_properties_msg.camera_source = data.camera_source
    if data.coordinates:
        data_polygon_coordinates: typing.List[
            geometry_pb2.Vec2
        ] = data.coordinates.vertexes
        image_properties_msg.image_data_coordinates = Polygon(
            [Point32(vec.x, vec.y, 0) for vec in data_polygon_coordinates]
        )
    elif data.keypoints:
        image_properties_msg.image_data_keypoint_type = data.keypoints.type
        image_properties_msg.keypoint_coordinate_x = [
            i.coordinates.x for i in data.keypoints.keypoints
        ]
        image_properties_msg.keypoint_coordinate_y = [
            i.coordinates.y for i in data.keypoints.keypoints
        ]
        image_properties_msg.binary_descriptor = [
            i.binary_descriptor for i in data.keypoints.keypoints
        ]
        image_properties_msg.keypoint_score = [
            i.score for i in data.keypoints.keypoints
        ]
        image_properties_msg.keypoint_size = [i.size for i in data.keypoints.keypoints]
        image_properties_msg.keypoint_angle = [
            i.angle for i in data.keypoints.keypoints
        ]

    image_properties_msg.image_source.name = data.image_source.name
    image_properties_msg.image_source.cols = data.image_source.cols
    image_properties_msg.image_source.rows = data.image_source.rows
    image_properties_msg.image_source.depth_scale = data.image_source.depth_scale
    image_properties_msg.image_source.focal_length_x = (
        data.image_source.pinhole.intrinsics.focal_length.x
    )
    image_properties_msg.image_source.focal_length_y = (
        data.image_source.pinhole.intrinsics.focal_length.y
    )
    image_properties_msg.image_source.principal_point_x = (
        data.image_source.pinhole.intrinsics.principal_point.x
    )
    image_properties_msg.image_source.principal_point_y = (
        data.image_source.pinhole.intrinsics.principal_point.y
    )
    image_properties_msg.image_source.skew_x = (
        data.image_source.pinhole.intrinsics.skew.x
    )
    image_properties_msg.image_source.skew_y = (
        data.image_source.pinhole.intrinsics.skew.y
    )

    image_properties_msg.image_source.image_type = data.image_source.image_type
    image_properties_msg.image_source.pixel_formats = list(
        data.image_source.pixel_formats
    )
    image_properties_msg.image_source.image_formats = list(
        data.image_source.image_formats
    )

    local_time = spot_wrapper.robotToLocalTime(data.image_capture.acquisition_time)

    image_properties_msg.image_capture.acquisition_time.secs = local_time.seconds
    image_properties_msg.image_capture.acquisition_time.nsecs = local_time.nanos

    image_properties_msg.image_capture.transforms_snapshot = GetFrameTreeSnapshotMsg(
        data.image_capture.transforms_snapshot
    )
    image_properties_msg.image_capture.frame_name_image_sensor = (
        data.image_capture.frame_name_image_sensor
    )
    image_properties_msg.image_capture.image, _ = GetImageMsg(
        image_pb2.ImageResponse(shot=data.image_capture, source=data.image_source),
        spot_wrapper,
    )
    image_properties_msg.image_capture.capture_exposure_duration.secs = (
        data.image_capture.capture_params.exposure_duration.seconds
    )
    image_properties_msg.image_capture.capture_exposure_duration.nsecs = (
        data.image_capture.capture_params.exposure_duration.nanos
    )
    image_properties_msg.image_capture.capture_sensor_gain = (
        data.image_capture.capture_params.gain
    )

    image_properties_msg.frame_name_image_coordinates = (
        data.frame_name_image_coordinates
    )

    return image_properties_msg


def GetWorldObjectsMsg(
    data: world_object_pb2.ListWorldObjectResponse,
    spot_wrapper: SpotWrapper,
) -> WorldObjectArray:
    """Build the WorldObjectsResponse message from the WorldObjectsResponse"""
    world_object_msg = WorldObjectArray()

    world_objects: typing.List[world_object_pb2.WorldObject] = data.world_objects
    for world_object in world_objects:
        id: int = world_object.id
        name: str = world_object.name
        acquisition_time: Timestamp = world_object.acquisition_time
        frame_tree_snapshot: geometry_pb2.FrameTreeSnapshot = (
            world_object.transforms_snapshot
        )
        apriltag_properties: world_object_pb2.AprilTagProperties = (
            world_object.apriltag_properties
        )
        image_properties: world_object_pb2.ImageProperties = (
            world_object.image_properties
        )
        dock_properties: world_object_pb2.DockProperties = world_object.dock_properties
        ray_properties: world_object_pb2.RayProperties = world_object.ray_properties
        bounding_box_properties: world_object_pb2.BoundingBoxProperties = (
            world_object.bounding_box_properties
        )
        additional_properties = world_object.additional_properties

        # Put properties into ROS message
        new_world_object = WorldObject()
        new_world_object.id = id
        new_world_object.name = name
        new_world_object.acquisition_time.secs = acquisition_time.seconds
        new_world_object.acquisition_time.nsecs = acquisition_time.nanos
        new_world_object.frame_tree_snapshot = GetFrameTreeSnapshotMsg(
            frame_tree_snapshot
        )
        new_world_object.apriltag_properties = GetAprilTagPropertiesMsg(
            apriltag_properties
        )
        new_world_object.image_properties = GetImagePropertiesMsg(
            image_properties, spot_wrapper
        )

        # Dock properties
        new_world_object.dock_id = world_object.dock_properties.dock_id
        new_world_object.dock_type = world_object.dock_properties.type
        new_world_object.frame_name_dock = world_object.dock_properties.frame_name_dock
        new_world_object.dock_unavailable = world_object.dock_properties.unavailable
        new_world_object.from_prior_detection = world_object.dock_properties.from_prior

        # Ray properties
        new_world_object.ray_frame = world_object.ray_properties.frame
        new_world_object.ray_origin = Vector3(
            x=world_object.ray_properties.ray.origin.x,
            y=world_object.ray_properties.ray.origin.y,
            z=world_object.ray_properties.ray.origin.z,
        )
        new_world_object.ray_direction = Vector3(
            x=world_object.ray_properties.ray.direction.x,
            y=world_object.ray_properties.ray.direction.y,
            z=world_object.ray_properties.ray.direction.z,
        )

        # Bounding box properties
        new_world_object.bounding_box_frame = world_object.bounding_box_properties.frame
        new_world_object.bounding_box_size_ewrt_frame = Vector3(
            x=world_object.bounding_box_properties.size_ewrt_frame.x,
            y=world_object.bounding_box_properties.size_ewrt_frame.y,
            z=world_object.bounding_box_properties.size_ewrt_frame.z,
        )

        world_object_msg.world_objects.append(new_world_object)

    return world_object_msg<|MERGE_RESOLUTION|>--- conflicted
+++ resolved
@@ -1,15 +1,10 @@
-<<<<<<< HEAD
+import copy
+
 import typing
 import numpy as np
 
 import rospy
-=======
-import copy
-
-import rospy
-import tf2_ros
 import transforms3d
->>>>>>> b348ecd7
 
 from sensor_msgs.msg import Image, CameraInfo
 from sensor_msgs.msg import JointState
@@ -404,11 +399,6 @@
     return twist_odom_msg
 
 
-<<<<<<< HEAD
-def GetOdomFromState(
-    state: robot_state_pb2.RobotState, spot_wrapper: SpotWrapper, use_vision=True
-):
-=======
 def get_corrected_odom(base_odometry: Odometry):
     """
     Get odometry from state but correct the twist portion of the message to be in the child frame id rather than the
@@ -471,8 +461,71 @@
     return corrected_odometry
 
 
-def GetOdomFromState(state, spot_wrapper, use_vision=True):
->>>>>>> b348ecd7
+def get_corrected_odom(base_odometry: Odometry):
+    """
+    Get odometry from state but correct the twist portion of the message to be in the child frame id rather than the
+    odom/vision frame. https://dev.bostondynamics.com/protos/bosdyn/api/proto_reference#kinematicstate indicates the
+    twist in the state is in the odom frame and not the body frame, as is expected by many ROS components.
+
+    Conversion of https://github.com/tpet/nav_utils/blob/master/src/nav_utils/odom_twist_to_child_frame.cpp
+
+    Args:
+        base_odometry: Uncorrected odometry message
+
+
+    Returns:
+        Odometry with twist in the body frame
+    """
+    # Note: transforms3d has quaternions in wxyz, not xyzw like ros.
+    # Get the transform from body to odom/vision so we have the inverse transform, which we will use to correct the
+    # twist. We don't actually care about the translation at any point since we're just rotating the twist vectors
+    inverse_rotation = transforms3d.quaternions.quat2mat(
+        transforms3d.quaternions.qinverse(
+            [
+                base_odometry.pose.pose.orientation.w,
+                base_odometry.pose.pose.orientation.x,
+                base_odometry.pose.pose.orientation.y,
+                base_odometry.pose.pose.orientation.z,
+            ]
+        )
+    )
+
+    # transform the linear twist by rotating the vector according to the rotation from body to odom
+    linear_twist = np.array(
+        [
+            [base_odometry.twist.twist.linear.x],
+            [base_odometry.twist.twist.linear.y],
+            [base_odometry.twist.twist.linear.z],
+        ]
+    )
+
+    corrected_linear = inverse_rotation.dot(linear_twist)
+
+    # Do the same for the angular twist
+    angular_twist = np.array(
+        [
+            [base_odometry.twist.twist.angular.x],
+            [base_odometry.twist.twist.angular.y],
+            [base_odometry.twist.twist.angular.z],
+        ]
+    )
+
+    corrected_angular = inverse_rotation.dot(angular_twist)
+
+    corrected_odometry = copy.deepcopy(base_odometry)
+    corrected_odometry.twist.twist.linear.x = corrected_linear[0][0]
+    corrected_odometry.twist.twist.linear.y = corrected_linear[1][0]
+    corrected_odometry.twist.twist.linear.z = corrected_linear[2][0]
+    corrected_odometry.twist.twist.angular.x = corrected_angular[0][0]
+    corrected_odometry.twist.twist.angular.y = corrected_angular[1][0]
+    corrected_odometry.twist.twist.angular.z = corrected_angular[2][0]
+
+    return corrected_odometry
+
+
+def GetOdomFromState(
+    state: robot_state_pb2.RobotState, spot_wrapper: SpotWrapper, use_vision=True
+):
     """Maps odometry data from robot state proto to ROS Odometry message
 
     WARNING: The odometry twist from this message is in the odom frame and not in the body frame. This will likely
