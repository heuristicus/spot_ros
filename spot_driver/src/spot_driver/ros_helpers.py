import typing
import numpy as np

import rospy

from sensor_msgs.msg import Image, CameraInfo
from sensor_msgs.msg import JointState
from sensor_msgs.msg import PointCloud2, PointField
from geometry_msgs.msg import PoseWithCovariance
from geometry_msgs.msg import TwistWithCovarianceStamped
from geometry_msgs.msg import TransformStamped, Transform
from nav_msgs.msg import Odometry
from tf2_msgs.msg import TFMessage

from spot_msgs.msg import FootState, FootStateArray
from spot_msgs.msg import EStopState, EStopStateArray
from spot_msgs.msg import WiFiState
from spot_msgs.msg import PowerState
from spot_msgs.msg import BehaviorFault, BehaviorFaultState
from spot_msgs.msg import SystemFault, SystemFaultState
from spot_msgs.msg import BatteryState, BatteryStateArray
from spot_msgs.msg import DockState
from spot_msgs.srv import SpotCheckResponse

<<<<<<< HEAD
from bosdyn.api import image_pb2, robot_state_pb2, point_cloud_pb2
from bosdyn.api.docking import docking_pb2
from bosdyn.client.spot_check import spot_check_pb2
from bosdyn.client.math_helpers import SE3Pose
from bosdyn.client.frame_helpers import get_odom_tform_body, get_vision_tform_body

from .spot_wrapper import SpotWrapper

=======
from bosdyn.api import image_pb2, point_cloud_pb2
from bosdyn.client.math_helpers import SE3Pose
from bosdyn.client.frame_helpers import get_odom_tform_body, get_vision_tform_body

import numpy as np
>>>>>>> c6e8252d

friendly_joint_names = {}
"""Dictionary for mapping BD joint names to more friendly names"""
friendly_joint_names["fl.hx"] = "front_left_hip_x"
friendly_joint_names["fl.hy"] = "front_left_hip_y"
friendly_joint_names["fl.kn"] = "front_left_knee"
friendly_joint_names["fr.hx"] = "front_right_hip_x"
friendly_joint_names["fr.hy"] = "front_right_hip_y"
friendly_joint_names["fr.kn"] = "front_right_knee"
friendly_joint_names["hl.hx"] = "rear_left_hip_x"
friendly_joint_names["hl.hy"] = "rear_left_hip_y"
friendly_joint_names["hl.kn"] = "rear_left_knee"
friendly_joint_names["hr.hx"] = "rear_right_hip_x"
friendly_joint_names["hr.hy"] = "rear_right_hip_y"
friendly_joint_names["hr.kn"] = "rear_right_knee"

# arm joints
friendly_joint_names["arm0.sh0"] = "arm_joint1"
friendly_joint_names["arm0.sh1"] = "arm_joint2"
friendly_joint_names["arm0.el0"] = "arm_joint3"
friendly_joint_names["arm0.el1"] = "arm_joint4"
friendly_joint_names["arm0.wr0"] = "arm_joint5"
friendly_joint_names["arm0.wr1"] = "arm_joint6"
friendly_joint_names["arm0.f1x"] = "arm_gripper"


class DefaultCameraInfo(CameraInfo):
    """Blank class extending CameraInfo ROS topic that defaults most parameters"""

    def __init__(self):
        super().__init__()
        self.distortion_model = "plumb_bob"

        self.D.append(0)
        self.D.append(0)
        self.D.append(0)
        self.D.append(0)
        self.D.append(0)

        self.K[1] = 0
        self.K[3] = 0
        self.K[6] = 0
        self.K[7] = 0
        self.K[8] = 1

        self.R[0] = 1
        self.R[1] = 0
        self.R[2] = 0
        self.R[3] = 0
        self.R[4] = 1
        self.R[5] = 0
        self.R[6] = 0
        self.R[7] = 0
        self.R[8] = 1

        self.P[1] = 0
        self.P[3] = 0
        self.P[4] = 0
        self.P[7] = 0
        self.P[8] = 0
        self.P[9] = 0
        self.P[10] = 1
        self.P[11] = 0


def populateTransformStamped(
    time: rospy.Time, parent_frame: str, child_frame: str, transform: Transform
) -> TransformStamped:
    """Populates a TransformStamped message

    Args:
        time: The time of the transform
        parent_frame: The parent frame of the transform
        child_frame: The child_frame_id of the transform
        transform: A transform to copy into a StampedTransform object. Should have position (x,y,z) and rotation (x,
        y,z,w) members
    Returns:
        TransformStamped message. Empty if transform does not have position or translation attribute
    """
    if hasattr(transform, "position"):
        position = transform.position
    elif hasattr(transform, "translation"):
        position = transform.translation
    else:
        rospy.logerr(
            "Trying to generate StampedTransform but input transform has neither position nor translation "
            "attributes"
        )
        return TransformStamped()

    new_tf = TransformStamped()
    new_tf.header.stamp = time
    new_tf.header.frame_id = parent_frame
    new_tf.child_frame_id = child_frame
    new_tf.transform.translation.x = position.x
    new_tf.transform.translation.y = position.y
    new_tf.transform.translation.z = position.z
    new_tf.transform.rotation.x = transform.rotation.x
    new_tf.transform.rotation.y = transform.rotation.y
    new_tf.transform.rotation.z = transform.rotation.z
    new_tf.transform.rotation.w = transform.rotation.w

    return new_tf


def getImageMsg(
    data: image_pb2.ImageResponse, spot_wrapper: SpotWrapper
) -> typing.Tuple[Image, CameraInfo]:
    """Takes the image and camera data and populates the necessary ROS messages

    Args:
        data: Image proto
        spot_wrapper: A SpotWrapper object
    Returns:
        (tuple):
            * Image: message of the image captured
            * CameraInfo: message to define the state and config of the camera that took the image
    """
    image_msg = Image()
    local_time = spot_wrapper.robotToLocalTime(data.shot.acquisition_time)
    image_msg.header.stamp = rospy.Time(local_time.seconds, local_time.nanos)
    image_msg.header.frame_id = data.shot.frame_name_image_sensor
    image_msg.height = data.shot.image.rows
    image_msg.width = data.shot.image.cols

    # Color/greyscale formats.
    # JPEG format
    if data.shot.image.format == image_pb2.Image.FORMAT_JPEG:
        image_msg.encoding = "rgb8"
        image_msg.is_bigendian = True
        image_msg.step = 3 * data.shot.image.cols
        image_msg.data = data.shot.image.data

    # Uncompressed.  Requires pixel_format.
    if data.shot.image.format == image_pb2.Image.FORMAT_RAW:
        # One byte per pixel.
        if data.shot.image.pixel_format == image_pb2.Image.PIXEL_FORMAT_GREYSCALE_U8:
            image_msg.encoding = "mono8"
            image_msg.is_bigendian = True
            image_msg.step = data.shot.image.cols
            image_msg.data = data.shot.image.data

        # Three bytes per pixel.
        if data.shot.image.pixel_format == image_pb2.Image.PIXEL_FORMAT_RGB_U8:
            image_msg.encoding = "rgb8"
            image_msg.is_bigendian = True
            image_msg.step = 3 * data.shot.image.cols
            image_msg.data = data.shot.image.data

        # Four bytes per pixel.
        if data.shot.image.pixel_format == image_pb2.Image.PIXEL_FORMAT_RGBA_U8:
            image_msg.encoding = "rgba8"
            image_msg.is_bigendian = True
            image_msg.step = 4 * data.shot.image.cols
            image_msg.data = data.shot.image.data

        # Little-endian uint16 z-distance from camera (mm).
        if data.shot.image.pixel_format == image_pb2.Image.PIXEL_FORMAT_DEPTH_U16:
            image_msg.encoding = "16UC1"
            image_msg.is_bigendian = False
            image_msg.step = 2 * data.shot.image.cols
            image_msg.data = data.shot.image.data

    camera_info_msg = DefaultCameraInfo()
    local_time = spot_wrapper.robotToLocalTime(data.shot.acquisition_time)
    camera_info_msg.header.stamp = rospy.Time(local_time.seconds, local_time.nanos)
    camera_info_msg.header.frame_id = data.shot.frame_name_image_sensor
    camera_info_msg.height = data.shot.image.rows
    camera_info_msg.width = data.shot.image.cols

    camera_info_msg.K[0] = data.source.pinhole.intrinsics.focal_length.x
    camera_info_msg.K[2] = data.source.pinhole.intrinsics.principal_point.x
    camera_info_msg.K[4] = data.source.pinhole.intrinsics.focal_length.y
    camera_info_msg.K[5] = data.source.pinhole.intrinsics.principal_point.y

    camera_info_msg.P[0] = data.source.pinhole.intrinsics.focal_length.x
    camera_info_msg.P[2] = data.source.pinhole.intrinsics.principal_point.x
    camera_info_msg.P[5] = data.source.pinhole.intrinsics.focal_length.y
    camera_info_msg.P[6] = data.source.pinhole.intrinsics.principal_point.y

    return image_msg, camera_info_msg


<<<<<<< HEAD
def GetPointCloudMsg(
    data: point_cloud_pb2.PointCloudResponse, spot_wrapper: SpotWrapper
) -> PointCloud2:
=======
def GetPointCloudMsg(data, spot_wrapper):
>>>>>>> c6e8252d
    """Takes the imag and  camera data and populates the necessary ROS messages

    Args:
        data: PointCloud proto (PointCloudResponse)
        spot_wrapper: A SpotWrapper object
    Returns:
           PointCloud: message of the point cloud (PointCloud2)
    """
    point_cloud_msg = PointCloud2()
    local_time = spot_wrapper.robotToLocalTime(data.point_cloud.source.acquisition_time)
    point_cloud_msg.header.stamp = rospy.Time(local_time.seconds, local_time.nanos)
    point_cloud_msg.header.frame_id = data.point_cloud.source.frame_name_sensor
    if data.point_cloud.encoding == point_cloud_pb2.PointCloud.ENCODING_XYZ_32F:
        point_cloud_msg.height = 1
        point_cloud_msg.width = data.point_cloud.num_points
        point_cloud_msg.fields = []
        for i, ax in enumerate(("x", "y", "z")):
            field = PointField()
            field.name = ax
            field.offset = i * 4
            field.datatype = PointField.FLOAT32
            field.count = 1
            point_cloud_msg.fields.append(field)
        point_cloud_msg.is_bigendian = False
        point_cloud_np = np.frombuffer(data.point_cloud.data, dtype=np.uint8)
        point_cloud_msg.point_step = 12  # float32 XYZ
        point_cloud_msg.row_step = point_cloud_msg.width * point_cloud_msg.point_step
        point_cloud_msg.data = point_cloud_np.tobytes()
        point_cloud_msg.is_dense = True
    else:
        rospy.logwarn("Not supported point cloud data type.")
    return point_cloud_msg


<<<<<<< HEAD
def GetJointStatesFromState(
    state: robot_state_pb2.RobotState, spot_wrapper: SpotWrapper
):
=======
def GetJointStatesFromState(state, spot_wrapper):
>>>>>>> c6e8252d
    """Maps joint state data from robot state proto to ROS JointState message

    Args:
        data: Robot State proto
        spot_wrapper: A SpotWrapper object
    Returns:
        JointState message
    """
    joint_state = JointState()
    local_time = spot_wrapper.robotToLocalTime(
        state.kinematic_state.acquisition_timestamp
    )
    joint_state.header.stamp = rospy.Time(local_time.seconds, local_time.nanos)
    for joint in state.kinematic_state.joint_states:
        # there is a joint with name arm0.hr0 in the robot state, however this
        # joint has no data and should not be there, this is why we ignore it
        if joint.name == "arm0.hr0":
            continue
        joint_state.name.append(friendly_joint_names.get(joint.name, "ERROR"))
        joint_state.position.append(joint.position.value)
        joint_state.velocity.append(joint.velocity.value)
        joint_state.effort.append(joint.load.value)

    return joint_state


def GetEStopStateFromState(
    state: robot_state_pb2.RobotState, spot_wrapper: SpotWrapper
) -> EStopStateArray:
    """Maps eStop state data from robot state proto to ROS EStopArray message

    Args:
        data: Robot State proto
        spot_wrapper: A SpotWrapper object
    Returns:
        EStopArray message
    """
    estop_array_msg = EStopStateArray()
    for estop in state.estop_states:
        estop_msg = EStopState()
        local_time = spot_wrapper.robotToLocalTime(estop.timestamp)
        estop_msg.header.stamp = rospy.Time(local_time.seconds, local_time.nanos)
        estop_msg.name = estop.name
        estop_msg.type = estop.type
        estop_msg.state = estop.state
        estop_msg.state_description = estop.state_description
        estop_array_msg.estop_states.append(estop_msg)

    return estop_array_msg


def GetFeetFromState(
    state: robot_state_pb2.RobotState, spot_wrapper: SpotWrapper
) -> FootStateArray:
    """Maps foot position state data from robot state proto to ROS FootStateArray message

    Args:
        data: Robot State proto
        spot_wrapper: A SpotWrapper object
    Returns:
        FootStateArray message
    """
    foot_array_msg = FootStateArray()
    for foot in state.foot_state:
        foot_msg = FootState()
        foot_msg.foot_position_rt_body.x = foot.foot_position_rt_body.x
        foot_msg.foot_position_rt_body.y = foot.foot_position_rt_body.y
        foot_msg.foot_position_rt_body.z = foot.foot_position_rt_body.z
        foot_msg.contact = foot.contact

        if foot.HasField("terrain"):
            terrain = foot.terrain
            foot_msg.terrain.ground_mu_est = terrain.ground_mu_est
            foot_msg.terrain.frame_name = terrain.frame_name
            foot_msg.terrain.foot_slip_distance_rt_frame = (
                terrain.foot_slip_distance_rt_frame
            )
            foot_msg.terrain.foot_slip_velocity_rt_frame = (
                terrain.foot_slip_velocity_rt_frame
            )
            foot_msg.terrain.ground_contact_normal_rt_frame = (
                terrain.ground_contact_normal_rt_frame
            )
            foot_msg.terrain.visual_surface_ground_penetration_mean = (
                terrain.visual_surface_ground_penetration_mean
            )
            foot_msg.terrain.visual_surface_ground_penetration_std = (
                terrain.visual_surface_ground_penetration_std
            )

        foot_array_msg.states.append(foot_msg)

    return foot_array_msg


def GetOdomTwistFromState(
    state: robot_state_pb2.RobotState, spot_wrapper: SpotWrapper
) -> TwistWithCovarianceStamped:
    """Maps odometry data from robot state proto to ROS TwistWithCovarianceStamped message

    Args:
        data: Robot State proto
        spot_wrapper: A SpotWrapper object
    Returns:
        TwistWithCovarianceStamped message
    """
    twist_odom_msg = TwistWithCovarianceStamped()
    local_time = spot_wrapper.robotToLocalTime(
        state.kinematic_state.acquisition_timestamp
    )
    twist_odom_msg.header.stamp = rospy.Time(local_time.seconds, local_time.nanos)
    twist_odom_msg.twist.twist.linear.x = (
        state.kinematic_state.velocity_of_body_in_odom.linear.x
    )
    twist_odom_msg.twist.twist.linear.y = (
        state.kinematic_state.velocity_of_body_in_odom.linear.y
    )
    twist_odom_msg.twist.twist.linear.z = (
        state.kinematic_state.velocity_of_body_in_odom.linear.z
    )
    twist_odom_msg.twist.twist.angular.x = (
        state.kinematic_state.velocity_of_body_in_odom.angular.x
    )
    twist_odom_msg.twist.twist.angular.y = (
        state.kinematic_state.velocity_of_body_in_odom.angular.y
    )
    twist_odom_msg.twist.twist.angular.z = (
        state.kinematic_state.velocity_of_body_in_odom.angular.z
    )
    return twist_odom_msg


def GetOdomFromState(
    state: robot_state_pb2.RobotState, spot_wrapper: SpotWrapper, use_vision=True
):
    """Maps odometry data from robot state proto to ROS Odometry message

    Args:
        data: Robot State proto
        spot_wrapper: A SpotWrapper object
    Returns:
        Odometry message
    """
    odom_msg = Odometry()
    local_time = spot_wrapper.robotToLocalTime(
        state.kinematic_state.acquisition_timestamp
    )
    odom_msg.header.stamp = rospy.Time(local_time.seconds, local_time.nanos)
    if use_vision == True:
        odom_msg.header.frame_id = "vision"
        tform_body = get_vision_tform_body(state.kinematic_state.transforms_snapshot)
    else:
        odom_msg.header.frame_id = "odom"
        tform_body = get_odom_tform_body(state.kinematic_state.transforms_snapshot)
    odom_msg.child_frame_id = "body"
    pose_odom_msg = PoseWithCovariance()
    pose_odom_msg.pose.position.x = tform_body.position.x
    pose_odom_msg.pose.position.y = tform_body.position.y
    pose_odom_msg.pose.position.z = tform_body.position.z
    pose_odom_msg.pose.orientation.x = tform_body.rotation.x
    pose_odom_msg.pose.orientation.y = tform_body.rotation.y
    pose_odom_msg.pose.orientation.z = tform_body.rotation.z
    pose_odom_msg.pose.orientation.w = tform_body.rotation.w

    odom_msg.pose = pose_odom_msg
    twist_odom_msg = GetOdomTwistFromState(state, spot_wrapper).twist
    odom_msg.twist = twist_odom_msg
    return odom_msg


def GetWifiFromState(
    state: robot_state_pb2.RobotState, spot_wrapper: SpotWrapper
) -> WiFiState:
    """Maps wireless state data from robot state proto to ROS WiFiState message

    Args:
        data: Robot State proto
        spot_wrapper: A SpotWrapper object
    Returns:
        WiFiState message
    """
    wifi_msg = WiFiState()
    for comm_state in state.comms_states:
        if comm_state.HasField("wifi_state"):
            wifi_msg.current_mode = comm_state.wifi_state.current_mode
            wifi_msg.essid = comm_state.wifi_state.essid

    return wifi_msg


def GenerateFeetTF(foot_states_msg: FootStateArray) -> TFMessage:
    """
    Generate a tf message containing information about foot states

    Args:
        foot_states_msg: FootStateArray message containing the foot states from the robot state

    Returns: tf message with foot states

    """
    foot_ordering = ["front_left", "front_right", "rear_left", "rear_right"]
    foot_tfs = TFMessage()
    time_now = rospy.Time.now()
    for idx, foot_state in enumerate(foot_states_msg.states):
        foot_transform = Transform()
        # Rotation of the foot is not given
        foot_transform.rotation.w = 1
        foot_transform.translation.x = foot_state.foot_position_rt_body.x
        foot_transform.translation.y = foot_state.foot_position_rt_body.y
        foot_transform.translation.z = foot_state.foot_position_rt_body.z

        foot_tfs.transforms.append(
            populateTransformStamped(
                time_now, "body", foot_ordering[idx] + "_foot", foot_transform
            )
        )

    return foot_tfs


def GetTFFromState(
    state: robot_state_pb2.RobotState,
    spot_wrapper: SpotWrapper,
    inverse_target_frame: str,
) -> TFMessage:
    """Maps robot link state data from robot state proto to ROS TFMessage message

    Args:
        data: Robot State proto
        spot_wrapper: A SpotWrapper object
        inverse_target_frame: A frame name to be inversed to a parent frame.
    Returns:
        TFMessage message
    """
    tf_msg = TFMessage()

    for (
        frame_name
    ) in state.kinematic_state.transforms_snapshot.child_to_parent_edge_map:
        if state.kinematic_state.transforms_snapshot.child_to_parent_edge_map.get(
            frame_name
        ).parent_frame_name:
            try:
                transform = state.kinematic_state.transforms_snapshot.child_to_parent_edge_map.get(
                    frame_name
                )
                local_time = spot_wrapper.robotToLocalTime(
                    state.kinematic_state.acquisition_timestamp
                )
                tf_time = rospy.Time(local_time.seconds, local_time.nanos)
                if inverse_target_frame == frame_name:
                    geo_tform_inversed = SE3Pose.from_obj(
                        transform.parent_tform_child
                    ).inverse()
                    new_tf = populateTransformStamped(
                        tf_time,
                        frame_name,
                        transform.parent_frame_name,
                        geo_tform_inversed,
                    )
                else:
                    new_tf = populateTransformStamped(
                        tf_time,
                        transform.parent_frame_name,
                        frame_name,
                        transform.parent_tform_child,
                    )
                tf_msg.transforms.append(new_tf)
            except Exception as e:
                spot_wrapper.logger.error("Error: {}".format(e))

    return tf_msg


def GetBatteryStatesFromState(
    state: robot_state_pb2.RobotState, spot_wrapper: SpotWrapper
) -> BatteryStateArray:
    """Maps battery state data from robot state proto to ROS BatteryStateArray message

    Args:
        data: Robot State proto
        spot_wrapper: A SpotWrapper object
    Returns:
        BatteryStateArray message
    """
    battery_states_array_msg = BatteryStateArray()
    for battery in state.battery_states:
        battery_msg = BatteryState()
        local_time = spot_wrapper.robotToLocalTime(battery.timestamp)
        battery_msg.header.stamp = rospy.Time(local_time.seconds, local_time.nanos)

        battery_msg.identifier = battery.identifier
        battery_msg.charge_percentage = battery.charge_percentage.value
        battery_msg.estimated_runtime = rospy.Time(
            battery.estimated_runtime.seconds, battery.estimated_runtime.nanos
        )
        battery_msg.current = battery.current.value
        battery_msg.voltage = battery.voltage.value
        for temp in battery.temperatures:
            battery_msg.temperatures.append(temp)
        battery_msg.status = battery.status
        battery_states_array_msg.battery_states.append(battery_msg)

    return battery_states_array_msg


def GetPowerStatesFromState(
    state: robot_state_pb2.RobotState, spot_wrapper: SpotWrapper
) -> PowerState:
    """Maps power state data from robot state proto to ROS PowerState message

    Args:
        data: Robot State proto
        spot_wrapper: A SpotWrapper object
    Returns:
        PowerState message
    """
    power_state_msg = PowerState()
    local_time = spot_wrapper.robotToLocalTime(state.power_state.timestamp)
    power_state_msg.header.stamp = rospy.Time(local_time.seconds, local_time.nanos)
    power_state_msg.motor_power_state = state.power_state.motor_power_state
    power_state_msg.shore_power_state = state.power_state.shore_power_state
    power_state_msg.locomotion_charge_percentage = (
        state.power_state.locomotion_charge_percentage.value
    )
    power_state_msg.locomotion_estimated_runtime = rospy.Time(
        state.power_state.locomotion_estimated_runtime.seconds,
        state.power_state.locomotion_estimated_runtime.nanos,
    )
    return power_state_msg


def GetDockStatesFromState(state: docking_pb2.DockState) -> DockState:
    """Maps dock state data from robot state proto to ROS DockState message

    Args:
        state: Robot State proto
    Returns:
        DockState message
    """
    dock_state_msg = DockState()
    dock_state_msg.status = state.status
    dock_state_msg.dock_type = state.dock_type
    dock_state_msg.dock_id = state.dock_id
    dock_state_msg.power_status = state.power_status
    return dock_state_msg


def GetBehaviorFaults(
    behavior_faults: typing.List[robot_state_pb2.BehaviorFault],
    spot_wrapper: SpotWrapper,
) -> typing.List[BehaviorFault]:
    """Helper function to strip out behavior faults into a list

    Args:
        behavior_faults: List of BehaviorFaults
        spot_wrapper: A SpotWrapper object
    Returns:
        List of BehaviorFault messages
    """
    faults = []

    for fault in behavior_faults:
        new_fault = BehaviorFault()
        new_fault.behavior_fault_id = fault.behavior_fault_id
        local_time = spot_wrapper.robotToLocalTime(fault.onset_timestamp)
        new_fault.header.stamp = rospy.Time(local_time.seconds, local_time.nanos)
        new_fault.cause = fault.cause
        new_fault.status = fault.status
        faults.append(new_fault)

    return faults


def GetBehaviorFaultsFromState(
    state: robot_state_pb2.RobotState, spot_wrapper: SpotWrapper
) -> BehaviorFaultState:
    """Maps behavior fault data from robot state proto to ROS BehaviorFaultState message

    Args:
        data: Robot State proto
        spot_wrapper: A SpotWrapper object
    Returns:
        BehaviorFaultState message
    """
    behavior_fault_state_msg = BehaviorFaultState()
    behavior_fault_state_msg.faults = GetBehaviorFaults(
        state.behavior_fault_state.faults, spot_wrapper
    )
    return behavior_fault_state_msg


def GetSystemFaults(
    system_faults: typing.List[robot_state_pb2.SystemFault], spot_wrapper: SpotWrapper
) -> typing.List[SystemFault]:
    """Helper function to strip out system faults into a list

    Args:
        systen_faults: List of SystemFaults
        spot_wrapper: A SpotWrapper object
    Returns:
        List of SystemFault messages
    """
    faults = []

    for fault in system_faults:
        new_fault = SystemFault()
        new_fault.name = fault.name
        local_time = spot_wrapper.robotToLocalTime(fault.onset_timestamp)
        new_fault.header.stamp = rospy.Time(local_time.seconds, local_time.nanos)
        new_fault.duration = rospy.Time(fault.duration.seconds, fault.duration.nanos)
        new_fault.code = fault.code
        new_fault.uid = fault.uid
        new_fault.error_message = fault.error_message

        for att in fault.attributes:
            new_fault.attributes.append(att)

        new_fault.severity = fault.severity
        faults.append(new_fault)

    return faults


def GetSystemFaultsFromState(
    state: robot_state_pb2.RobotState, spot_wrapper: SpotWrapper
) -> SystemFaultState:
    """Maps system fault data from robot state proto to ROS SystemFaultState message

    Args:
        data: Robot State proto
        spot_wrapper: A SpotWrapper object
    Returns:
        SystemFaultState message
    """
    system_fault_state_msg = SystemFaultState()
    system_fault_state_msg.faults = GetSystemFaults(
        state.system_fault_state.faults, spot_wrapper
    )
    system_fault_state_msg.historical_faults = GetSystemFaults(
        state.system_fault_state.historical_faults, spot_wrapper
    )
    return system_fault_state_msg


def GetSpotCheckResultsMsg(
    data: spot_check_pb2.SpotCheckFeedbackResponse, resp: typing.Tuple[bool, str]
) -> SpotCheckResponse:
    """Build the SpotCheckReponse message from the SpotCheckFeedbackResponse"""
    ros_resp = SpotCheckResponse()
    ros_resp.success = resp[0]
    ros_resp.message = resp[1]

    ros_resp.camera_names = list(data.camera_results.keys())
    ros_resp.camera_results = list(data.camera_results.values())
    ros_resp.load_cell_names = list(data.load_cell_results.keys())
    ros_resp.load_cell_results = list(data.load_cell_results.values())
    ros_resp.kinematic_joint_names = list(data.kinematic_cal_results.keys())
    ros_resp.kinematic_cal_results = list(data.kinematic_cal_results.values())
    ros_resp.payload_result = data.payload_result
    ros_resp.leg_names = list(data.hip_range_of_motion_results.keys())
    ros_resp.hip_range_of_motion_results = list(
        data.hip_range_of_motion_results.values()
    )
    ros_resp.progress = data.progress
    ros_resp.last_cal_timestamp.secs = data.last_cal_timestamp.seconds
    ros_resp.last_cal_timestamp.nsecs = data.last_cal_timestamp.nanos

    return ros_resp<|MERGE_RESOLUTION|>--- conflicted
+++ resolved
@@ -5,6 +5,7 @@
 
 from sensor_msgs.msg import Image, CameraInfo
 from sensor_msgs.msg import JointState
+from sensor_msgs.msg import PointCloud2, PointField
 from sensor_msgs.msg import PointCloud2, PointField
 from geometry_msgs.msg import PoseWithCovariance
 from geometry_msgs.msg import TwistWithCovarianceStamped
@@ -22,7 +23,6 @@
 from spot_msgs.msg import DockState
 from spot_msgs.srv import SpotCheckResponse
 
-<<<<<<< HEAD
 from bosdyn.api import image_pb2, robot_state_pb2, point_cloud_pb2
 from bosdyn.api.docking import docking_pb2
 from bosdyn.client.spot_check import spot_check_pb2
@@ -31,13 +31,6 @@
 
 from .spot_wrapper import SpotWrapper
 
-=======
-from bosdyn.api import image_pb2, point_cloud_pb2
-from bosdyn.client.math_helpers import SE3Pose
-from bosdyn.client.frame_helpers import get_odom_tform_body, get_vision_tform_body
-
-import numpy as np
->>>>>>> c6e8252d
 
 friendly_joint_names = {}
 """Dictionary for mapping BD joint names to more friendly names"""
@@ -221,13 +214,9 @@
     return image_msg, camera_info_msg
 
 
-<<<<<<< HEAD
 def GetPointCloudMsg(
     data: point_cloud_pb2.PointCloudResponse, spot_wrapper: SpotWrapper
 ) -> PointCloud2:
-=======
-def GetPointCloudMsg(data, spot_wrapper):
->>>>>>> c6e8252d
     """Takes the imag and  camera data and populates the necessary ROS messages
 
     Args:
@@ -262,13 +251,9 @@
     return point_cloud_msg
 
 
-<<<<<<< HEAD
 def GetJointStatesFromState(
     state: robot_state_pb2.RobotState, spot_wrapper: SpotWrapper
 ):
-=======
-def GetJointStatesFromState(state, spot_wrapper):
->>>>>>> c6e8252d
     """Maps joint state data from robot state proto to ROS JointState message
 
     Args:
