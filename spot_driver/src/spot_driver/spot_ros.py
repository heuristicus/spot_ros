import math
import time
import functools
import logging
import threading
import typing

import actionlib
import rospy

from std_srvs.srv import Trigger, TriggerResponse, SetBool, SetBoolResponse
from std_msgs.msg import Bool
from sensor_msgs.msg import Image, CameraInfo
from sensor_msgs.msg import PointCloud2
from sensor_msgs.msg import JointState
from geometry_msgs.msg import TwistWithCovarianceStamped, Twist, Pose, PoseStamped
from nav_msgs.msg import Odometry
from tf2_msgs.msg import TFMessage

from bosdyn.client import math_helpers
from bosdyn.api.spot import robot_command_pb2 as spot_command_pb2
from bosdyn.api import geometry_pb2, trajectory_pb2
from bosdyn.api import robot_id_pb2, point_cloud_pb2
from bosdyn.api.geometry_pb2 import Quaternion, SE2VelocityLimit
from google.protobuf.wrappers_pb2 import DoubleValue

import tf2_ros
import tf2_geometry_msgs

from spot_msgs.msg import Metrics
from spot_msgs.msg import LeaseArray, LeaseResource
from spot_msgs.msg import FootStateArray
from spot_msgs.msg import EStopStateArray
from spot_msgs.msg import WiFiState
from spot_msgs.msg import PowerState
from spot_msgs.msg import BehaviorFaultState
from spot_msgs.msg import SystemFaultState
from spot_msgs.msg import BatteryState, BatteryStateArray
from spot_msgs.msg import PoseBodyAction, PoseBodyGoal, PoseBodyResult
from spot_msgs.msg import Feedback
from spot_msgs.msg import MobilityParams
from spot_msgs.msg import (
    NavigateToAction,
    NavigateToResult,
    NavigateToFeedback,
    NavigateToGoal,
)
from spot_msgs.msg import (
    TrajectoryAction,
    TrajectoryResult,
    TrajectoryFeedback,
    TrajectoryGoal,
)
from spot_msgs.srv import ListGraph, ListGraphResponse
from spot_msgs.srv import SetLocomotion, SetLocomotionResponse
from spot_msgs.srv import SetTerrainParams
from spot_msgs.srv import SetObstacleParams
from spot_msgs.srv import ClearBehaviorFault, ClearBehaviorFaultResponse
from spot_msgs.srv import SetVelocity, SetVelocityResponse
from spot_msgs.srv import Dock, DockResponse, GetDockState, GetDockStateResponse
from spot_msgs.srv import PosedStand, PosedStandResponse, PosedStandRequest
from spot_msgs.srv import SetSwingHeight, SetSwingHeightResponse
from spot_msgs.srv import (
    ArmJointMovement,
    ArmJointMovementResponse,
    ArmJointMovementRequest,
)
from spot_msgs.srv import (
    GripperAngleMove,
    GripperAngleMoveResponse,
    GripperAngleMoveRequest,
)
from spot_msgs.srv import ArmForceTrajectory, ArmForceTrajectoryResponse
from spot_msgs.srv import HandPose, HandPoseResponse, HandPoseRequest
from spot_msgs.srv import SpotCheckRequest, SpotCheckResponse, SpotCheck

from spot_driver.ros_helpers import *
from spot_driver.spot_wrapper import SpotWrapper


class RateLimitedCall:
    """
    Wrap a function with this class to limit how frequently it can be called within a loop
    """

    def __init__(self, fn: typing.Callable, rate_limit: float):
        """

        Args:
            fn: Function to call
            rate_limit: The function will not be called faster than this rate
        """
        self.fn = fn
        self.min_time_between_calls = 1.0 / rate_limit
        self.last_call = 0

    def __call__(self):
        now_sec = time.time()
        if (now_sec - self.last_call) > self.min_time_between_calls:
            self.fn()
            self.last_call = now_sec


class SpotROS:
    """Parent class for using the wrapper.  Defines all callbacks and keeps the wrapper alive"""

    def __init__(self):
        self.callbacks = {}
        self.spot_wrapper = None
        """Dictionary listing what callback to use for what data task"""
        self.callbacks["robot_state"] = self.RobotStateCB
        self.callbacks["metrics"] = self.MetricsCB
        self.callbacks["lease"] = self.LeaseCB
        self.callbacks["front_image"] = self.FrontImageCB
        self.callbacks["side_image"] = self.SideImageCB
        self.callbacks["rear_image"] = self.RearImageCB
        self.callbacks["hand_image"] = self.HandImageCB
        self.callbacks["lidar_points"] = self.PointCloudCB
        self.active_camera_tasks = []
        self.camera_pub_to_async_task_mapping = {}
        self.node_name = "spot_ros"

    def RobotStateCB(self, results):
        """Callback for when the Spot Wrapper gets new robot state data.

        Args:
            results: FutureWrapper object of AsyncPeriodicQuery callback
        """
        state = self.spot_wrapper.robot_state
        if state:
            ## joint states ##
            joint_state = GetJointStatesFromState(state, self.spot_wrapper)
            self.joint_state_pub.publish(joint_state)

            ## TF ##
            tf_msg = GetTFFromState(state, self.spot_wrapper, self.mode_parent_odom_tf)
            if len(tf_msg.transforms) > 0:
                self.tf_pub.publish(tf_msg)

            # Odom Twist #
            twist_odom_msg = GetOdomTwistFromState(state, self.spot_wrapper)
            self.odom_twist_pub.publish(twist_odom_msg)

            # Odom #
            if self.mode_parent_odom_tf == "vision":
                odom_msg = GetOdomFromState(state, self.spot_wrapper, use_vision=True)
            else:
                odom_msg = GetOdomFromState(state, self.spot_wrapper, use_vision=False)
            self.odom_pub.publish(odom_msg)

            # Feet #
            foot_array_msg = GetFeetFromState(state, self.spot_wrapper)
            self.tf_pub.publish(GenerateFeetTF(foot_array_msg))
            self.feet_pub.publish(foot_array_msg)

            # EStop #
            estop_array_msg = GetEStopStateFromState(state, self.spot_wrapper)
            self.estop_pub.publish(estop_array_msg)

            # WIFI #
            wifi_msg = GetWifiFromState(state, self.spot_wrapper)
            self.wifi_pub.publish(wifi_msg)

            # Battery States #
            battery_states_array_msg = GetBatteryStatesFromState(
                state, self.spot_wrapper
            )
            self.is_charging = (
                battery_states_array_msg.battery_states[0].status
                == BatteryState.STATUS_CHARGING
            )
            self.battery_pub.publish(battery_states_array_msg)

            # Power State #
            power_state_msg = GetPowerStatesFromState(state, self.spot_wrapper)
            self.power_pub.publish(power_state_msg)

            # System Faults #
            system_fault_state_msg = GetSystemFaultsFromState(state, self.spot_wrapper)
            self.system_faults_pub.publish(system_fault_state_msg)

            # Behavior Faults #
            behavior_fault_state_msg = GetBehaviorFaultsFromState(
                state, self.spot_wrapper
            )
            self.behavior_faults_pub.publish(behavior_fault_state_msg)

    def MetricsCB(self, results):
        """Callback for when the Spot Wrapper gets new metrics data.

        Args:
            results: FutureWrapper object of AsyncPeriodicQuery callback
        """
        metrics = self.spot_wrapper.metrics

        if metrics:
            metrics_msg = Metrics()
            local_time = self.spot_wrapper.robotToLocalTime(metrics.timestamp)
            metrics_msg.header.stamp = rospy.Time(local_time.seconds, local_time.nanos)

            for metric in metrics.metrics:
                if metric.label == "distance":
                    metrics_msg.distance = metric.float_value
                if metric.label == "gait cycles":
                    metrics_msg.gait_cycles = metric.int_value
                if metric.label == "time moving":
                    metrics_msg.time_moving = rospy.Time(
                        metric.duration.seconds, metric.duration.nanos
                    )
                if metric.label == "electric power":
                    metrics_msg.electric_power = rospy.Time(
                        metric.duration.seconds, metric.duration.nanos
                    )

            self.metrics_pub.publish(metrics_msg)

    def LeaseCB(self, results):
        """Callback for when the Spot Wrapper gets new lease data.

        Args:
            results: FutureWrapper object of AsyncPeriodicQuery callback
        """
        lease_array_msg = LeaseArray()
        lease_list = self.spot_wrapper.lease
        if lease_list:
            for resource in lease_list:
                new_resource = LeaseResource()
                new_resource.resource = resource.resource
                new_resource.lease.resource = resource.lease.resource
                new_resource.lease.epoch = resource.lease.epoch

                for seq in resource.lease.sequence:
                    new_resource.lease.sequence.append(seq)

                new_resource.lease_owner.client_name = resource.lease_owner.client_name
                new_resource.lease_owner.user_name = resource.lease_owner.user_name

                lease_array_msg.resources.append(new_resource)

            self.lease_pub.publish(lease_array_msg)

    def FrontImageCB(self, results):
        """Callback for when the Spot Wrapper gets new front image data.

        Args:
            results: FutureWrapper object of AsyncPeriodicQuery callback
        """
        data = self.spot_wrapper.front_images
        if data:
            image_msg0, camera_info_msg0 = getImageMsg(data[0], self.spot_wrapper)
            self.frontleft_image_pub.publish(image_msg0)
            self.frontleft_image_info_pub.publish(camera_info_msg0)
            image_msg1, camera_info_msg1 = getImageMsg(data[1], self.spot_wrapper)
            self.frontright_image_pub.publish(image_msg1)
            self.frontright_image_info_pub.publish(camera_info_msg1)
            image_msg2, camera_info_msg2 = getImageMsg(data[2], self.spot_wrapper)
            self.frontleft_depth_pub.publish(image_msg2)
            self.frontleft_depth_info_pub.publish(camera_info_msg2)
            image_msg3, camera_info_msg3 = getImageMsg(data[3], self.spot_wrapper)
            self.frontright_depth_pub.publish(image_msg3)
            self.frontright_depth_info_pub.publish(camera_info_msg3)

            self.populate_camera_static_transforms(data[0])
            self.populate_camera_static_transforms(data[1])
            self.populate_camera_static_transforms(data[2])
            self.populate_camera_static_transforms(data[3])

    def SideImageCB(self, results):
        """Callback for when the Spot Wrapper gets new side image data.

        Args:
            results: FutureWrapper object of AsyncPeriodicQuery callback
        """
        data = self.spot_wrapper.side_images
        if data:
            image_msg0, camera_info_msg0 = getImageMsg(data[0], self.spot_wrapper)
            self.left_image_pub.publish(image_msg0)
            self.left_image_info_pub.publish(camera_info_msg0)
            image_msg1, camera_info_msg1 = getImageMsg(data[1], self.spot_wrapper)
            self.right_image_pub.publish(image_msg1)
            self.right_image_info_pub.publish(camera_info_msg1)
            image_msg2, camera_info_msg2 = getImageMsg(data[2], self.spot_wrapper)
            self.left_depth_pub.publish(image_msg2)
            self.left_depth_info_pub.publish(camera_info_msg2)
            image_msg3, camera_info_msg3 = getImageMsg(data[3], self.spot_wrapper)
            self.right_depth_pub.publish(image_msg3)
            self.right_depth_info_pub.publish(camera_info_msg3)

            self.populate_camera_static_transforms(data[0])
            self.populate_camera_static_transforms(data[1])
            self.populate_camera_static_transforms(data[2])
            self.populate_camera_static_transforms(data[3])

    def RearImageCB(self, results):
        """Callback for when the Spot Wrapper gets new rear image data.

        Args:
            results: FutureWrapper object of AsyncPeriodicQuery callback
        """
        data = self.spot_wrapper.rear_images
        if data:
            mage_msg0, camera_info_msg0 = getImageMsg(data[0], self.spot_wrapper)
            self.back_image_pub.publish(mage_msg0)
            self.back_image_info_pub.publish(camera_info_msg0)
            mage_msg1, camera_info_msg1 = getImageMsg(data[1], self.spot_wrapper)
            self.back_depth_pub.publish(mage_msg1)
            self.back_depth_info_pub.publish(camera_info_msg1)

            self.populate_camera_static_transforms(data[0])
            self.populate_camera_static_transforms(data[1])

    def HandImageCB(self, results):
        """Callback for when the Spot Wrapper gets new hand image data.

        Args:
            results: FutureWrapper object of AsyncPeriodicQuery callback
        """
        data = self.spot_wrapper.hand_images
        if data:
            image_msg0, camera_info_msg0 = getImageMsg(data[0], self.spot_wrapper)
            self.hand_image_mono_pub.publish(image_msg0)
            self.hand_image_mono_info_pub.publish(camera_info_msg0)
            mage_msg1, camera_info_msg1 = getImageMsg(data[1], self.spot_wrapper)
            self.hand_depth_pub.publish(mage_msg1)
            self.hand_depth_info_pub.publish(camera_info_msg1)
            image_msg2, camera_info_msg2 = getImageMsg(data[2], self.spot_wrapper)
            self.hand_image_color_pub.publish(image_msg2)
            self.hand_image_color_info_pub.publish(camera_info_msg2)
            image_msg3, camera_info_msg3 = getImageMsg(data[3], self.spot_wrapper)
            self.hand_depth_in_hand_color_pub.publish(image_msg3)
            self.hand_depth_in_color_info_pub.publish(camera_info_msg3)

            self.populate_camera_static_transforms(data[0])
            self.populate_camera_static_transforms(data[1])
            self.populate_camera_static_transforms(data[2])
            self.populate_camera_static_transforms(data[3])

    def PointCloudCB(self, results):
        """Callback for when the Spot Wrapper gets new point cloud data.

        Args:
            results: FutureWrapper object of AsyncPeriodicQuery callback
        """
        data = self.spot_wrapper.point_clouds
        if data:
            point_cloud_msg = GetPointCloudMsg(data[0], self.spot_wrapper)
            self.point_cloud_pub.publish(point_cloud_msg)

            self.populate_lidar_static_transforms(data[0])

    def handle_claim(self, req):
        """ROS service handler for the claim service"""
        resp = self.spot_wrapper.spot_estop_lease.claim()
        return TriggerResponse(resp[0], resp[1])

    def handle_release(self, req) -> TriggerResponse:
        """ROS service handler for the release service"""
        resp = self.spot_wrapper.spot_estop_lease.release()
        return TriggerResponse(resp[0], resp[1])

    def handle_locked_stop(self, req) -> TriggerResponse:
        """Stop the current motion of the robot and disallow any further motion until the allow motion service is
        called"""
        self.allow_motion = False
        return self.handle_stop(req)

    def handle_stop(self, req) -> TriggerResponse:
        """ROS service handler for the stop service. Interrupts the currently active motion"""
        resp = self.spot_wrapper.stop()
        message = "Spot stop service was called"
        if self.navigate_as.is_active():
            self.navigate_as.set_preempted(
                NavigateToResult(success=False, message=message)
            )
        if self.trajectory_server.is_active():
            self.trajectory_server.set_preempted(
                TrajectoryResult(success=False, message=message)
            )
        if self.body_pose_as.is_active():
            self.body_pose_as.set_preempted(
                PoseBodyResult(success=False, message=message)
            )
        return TriggerResponse(resp[0], resp[1])

    def handle_self_right(self, req) -> TriggerResponse:
        """ROS service handler for the self-right service"""
        if not self.robot_allowed_to_move(autonomous_command=False):
            return TriggerResponse(False, "Robot motion is not allowed")

        resp = self.spot_wrapper.self_right()
        return TriggerResponse(resp[0], resp[1])

    def handle_sit(self, req) -> TriggerResponse:
        """ROS service handler for the sit service"""
        if not self.robot_allowed_to_move(autonomous_command=False):
            return TriggerResponse(False, "Robot motion is not allowed")

        resp = self.spot_wrapper.sit()
        return TriggerResponse(resp[0], resp[1])

    def handle_stand(self, req) -> TriggerResponse:
        """ROS service handler for the stand service"""
        if not self.robot_allowed_to_move(autonomous_command=False):
            return TriggerResponse(False, "Robot motion is not allowed")
        resp = self.spot_wrapper.stand()
        return TriggerResponse(resp[0], resp[1])

    def handle_posed_stand(self, req: PosedStandRequest) -> PosedStandResponse:
        """
        Handle a service call for the posed stand

        Args:
            req: PosedStandRequest

        Returns: PosedStandResponse
        """
        success, message = self._posed_stand(
            req.body_height, req.body_yaw, req.body_pitch, req.body_roll
        )
        return PosedStandResponse(success, message)

    def handle_posed_stand_action(self, action: PoseBodyGoal):
        """
        Handle a call to the posed stand actionserver

        If no value is provided, this is equivalent to the basic stand commmand

        Args:
            action: PoseBodyGoal

        """
        success, message = self._posed_stand(
            action.body_height, action.yaw, action.pitch, action.roll
        )
        result = PoseBodyResult(success, message)
        rospy.sleep(2)  # Only return after the body has had a chance to move
        if success:
            self.body_pose_as.set_succeeded(result)
        else:
            self.body_pose_as.set_aborted(result)

    def _posed_stand(
        self, body_height: float, yaw: float, pitch: float, roll: float
    ) -> typing.Tuple[bool, str]:
        """
        Make the robot do a posed stand with specified body height and orientation

        By empirical observation, the limit on body height is [-0.16, 0.11], and RPY are probably limited to 30
        degrees. Roll values are likely affected by the payload configuration as well. If the payload is
        misconfigured a high roll value could cause it to hit the legs

        Args:
            body_height: Height of the body relative to the default height
            yaw: Yaw to apply (in degrees)
            pitch: Pitch to apply (in degrees)
            roll: Roll to apply (in degrees)

        Returns:

        """
        if not self.robot_allowed_to_move(autonomous_command=False):
            return False, "Robot motion is not allowed"

        resp = self.spot_wrapper.stand(
            body_height=body_height,
            body_yaw=math.radians(yaw),
            body_pitch=math.radians(pitch),
            body_roll=math.radians(roll),
        )

        return resp[0], resp[1]

    def handle_power_on(self, req) -> TriggerResponse:
        """ROS service handler for the power-on service"""
        resp = self.spot_wrapper.power_on()
        return TriggerResponse(resp[0], resp[1])

    def handle_safe_power_off(self, req) -> TriggerResponse:
        """ROS service handler for the safe-power-off service"""
        resp = self.spot_wrapper.safe_power_off()
        return TriggerResponse(resp[0], resp[1])

    def handle_estop_hard(self, req) -> TriggerResponse:
        """ROS service handler to hard-eStop the robot.  The robot will immediately cut power to the motors"""
        resp = self.spot_wrapper.spot_estop_lease.assertEStop(True)
        return TriggerResponse(resp[0], resp[1])

    def handle_estop_gentle(self, req) -> TriggerResponse:
        """ROS service handler to soft-eStop the robot.  The robot will try to settle on the ground before cutting
        power to the motors"""
        resp = self.spot_wrapper.spot_estop_lease.assertEStop(False)
        return TriggerResponse(resp[0], resp[1])

    def handle_estop_release(self, req) -> TriggerResponse:
        """ROS service handler to disengage the eStop on the robot."""
        resp = self.spot_wrapper.spot_estop_lease.disengageEStop()
        return TriggerResponse(resp[0], resp[1])

    def handle_clear_behavior_fault(self, req) -> ClearBehaviorFaultResponse:
        """ROS service handler for clearing behavior faults"""
        resp = self.spot_wrapper.clear_behavior_fault(req.id)
        return ClearBehaviorFaultResponse(resp[0], resp[1])

    def handle_stair_mode(self, req) -> SetBoolResponse:
        """ROS service handler to set a stair mode to the robot."""
        try:
            mobility_params = self.spot_wrapper.get_mobility_params()
            mobility_params.stair_hint = req.data
            self.spot_wrapper.set_mobility_params(mobility_params)
            return SetBoolResponse(
                True, "Success, stair mode set to {}".format(req.data)
            )
        except Exception as e:
            return SetBoolResponse(False, "Error:{}".format(e))

    def handle_locomotion_mode(self, req) -> SetLocomotionResponse:
        """ROS service handler to set locomotion mode"""
        if req.locomotion_mode in [0, 9] or req.locomotion_mode > 10:
            msg = "Attempted to set locomotion mode to {}, which is an invalid value.".format(
                req.locomotion_mode
            )
            rospy.logerr(msg)
            return SetLocomotionResponse(False, msg)
        try:
            mobility_params = self.spot_wrapper.get_mobility_params()
            mobility_params.locomotion_hint = req.locomotion_mode
            self.spot_wrapper.set_mobility_params(mobility_params)
            return SetLocomotionResponse(
                True, "Success, locomotion mode set to {}".format(req.locomotion_mode)
            )
        except Exception as e:
            return SetLocomotionResponse(False, "Error:{}".format(e))

    def handle_swing_height(self, req) -> SetSwingHeightResponse:
        """ROS service handler to set the step swing height"""
        if req.swing_height == 0 or req.swing_height > 3:
            msg = "Attempted to set step swing height to {}, which is an invalid value.".format(
                req.swing_height
            )
            rospy.logerr(msg)
            return SetSwingHeightResponse(False, msg)
        try:
            mobility_params = self.spot_wrapper.get_mobility_params()
            mobility_params.swing_height = req.swing_height
            self.spot_wrapper.set_mobility_params(mobility_params)
            return SetSwingHeightResponse(
                True, "Success, step swing height set to {}".format(req.swing_height)
            )
        except Exception as e:
            return SetSwingHeightResponse(False, "Error:{}".format(e))

    def handle_velocity_limit(self, req) -> SetVelocityResponse:
        """
        Handle a velocity_limit service call.

        Args:
            req: SetVelocityRequest containing requested velocity limit

        Returns: SetVelocityResponse
        """
        success, message = self.set_velocity_limits(
            req.velocity_limit.linear.x,
            req.velocity_limit.linear.y,
            req.velocity_limit.angular.z,
        )
        return SetVelocityResponse(success, message)

    def set_velocity_limits(
        self, max_linear_x: float, max_linear_y: float, max_angular_z: float
    ) -> typing.Tuple[bool, str]:
        """
        Modify the mobility params to have a limit on the robot's velocity during trajectory commands.
        Velocities sent to cmd_vel ignore these values

        Passing 0 to any of the values will use spot's internal limits

        Args:
            max_linear_x: Maximum forwards/backwards velocity
            max_linear_y: Maximum lateral velocity
            max_angular_z: Maximum rotation velocity

        Returns: (bool, str) boolean indicating whether the call was successful, along with a message

        """
        if any(
            map(lambda x: 0 < x < 0.15, [max_linear_x, max_linear_y, max_angular_z])
        ):
            return (
                False,
                "Error: One of the values provided to velocity limits was below 0.15. Values in the range ("
                "0,0.15) can cause unexpected behaviour of the trajectory command.",
            )
        try:
            mobility_params = self.spot_wrapper.get_mobility_params()
            mobility_params.vel_limit.CopyFrom(
                SE2VelocityLimit(
                    max_vel=math_helpers.SE2Velocity(
                        max_linear_x, max_linear_y, max_angular_z
                    ).to_proto(),
                    min_vel=math_helpers.SE2Velocity(
                        -max_linear_x, -max_linear_y, -max_angular_z
                    ).to_proto(),
                )
            )
            self.spot_wrapper.set_mobility_params(mobility_params)
            return True, "Succes, velocity limits set to ({},{},{})".format(
                max_linear_x, max_linear_y, max_angular_z
            )
        except Exception as e:
            return False, "Error:{}".format(e)

    def _transform_pose_to_body_frame(self, pose: PoseStamped) -> PoseStamped:
        """
        Transform a pose to the body frame

        Args:
            pose: PoseStamped to transform

        Raises: tf2_ros.LookupException if the transform lookup fails

        Returns: Transformed pose in body frame if given pose is not in the body frame, or the original pose if it is
        in the body frame
        """
        if pose.header.frame_id == "body":
            return pose

        body_to_fixed = self.tf_buffer.lookup_transform(
            "body", pose.header.frame_id, rospy.Time()
        )

        pose_in_body = tf2_geometry_msgs.do_transform_pose(pose, body_to_fixed)
        pose_in_body.header.frame_id = "body"

        return pose_in_body

    def robot_allowed_to_move(self, autonomous_command: bool = True) -> bool:
        """
        Check if the robot is allowed to move. This means checking both that autonomy is enabled, which can only be
        set when the driver is started, and also that motion is allowed, the state of which can change while the
        driver is running

        Args:
            autonomous_command: If true, indicates that this function should also check if autonomy is enabled

        Returns: True if the robot is allowed to move, false otherwise

        """
        if not self.allow_motion:
            rospy.logwarn(
                "Spot is not currently allowed to move. Use the allow_motion service to allow the robot to "
                "move."
            )
        autonomy_ok = True
        if autonomous_command:
            if not self.autonomy_enabled:
                rospy.logwarn(
                    "Spot is not allowed to be autonomous because this instance of the driver was started "
                    "with it disabled. Set autonomy_enabled to true in the launch file to enable it."
                )
                autonomy_ok = False

            if self.is_charging:
                rospy.logwarn(
                    "Spot cannot be autonomous because it is connected to shore power."
                )
                autonomy_ok = False

        return self.allow_motion and autonomy_ok

    def handle_allow_motion(self, req: SetBool) -> typing.Tuple[bool, str]:
        """
        Handle a call to set whether motion is allowed or not

        When motion is not allowed, any service call or topic which can move the robot will return without doing
        anything

        Returns: (bool, str) True if successful, along with a message

        """
        self.allow_motion: bool = req.data
        rospy.loginfo(
            "Robot motion is now {}".format(
                "allowed" if self.allow_motion else "disallowed"
            )
        )
        if not self.allow_motion:
            # Always send a stop command if disallowing motion, in case the robot is moving when it is sent
            self.spot_wrapper.stop()

        return True, "Spot motion was {}".format("enabled" if req.data else "disabled")

    def handle_obstacle_params(self, req: MobilityParams) -> typing.Tuple[bool, str]:
        """
        Handle a call to set the obstacle params part of mobility params. The previous values are always overwritten.

        Args:
            req:

        Returns: (bool, str) True if successful, along with a message

        """
        mobility_params = self.spot_wrapper.get_mobility_params()
        obstacle_params = spot_command_pb2.ObstacleParams()
        # Currently only the obstacle setting that we allow is the padding. The previous value is always overwritten
        # Clamp to the range [0, 0.5] as on the controller
        if req.obstacle_params.obstacle_avoidance_padding < 0:
            rospy.logwarn(
                "Received padding value of {}, clamping to 0".format(
                    req.obstacle_params.obstacle_avoidance_padding
                )
            )
            req.obstacle_params.obstacle_avoidance_padding = 0
        if req.obstacle_params.obstacle_avoidance_padding > 0.5:
            rospy.logwarn(
                "Received padding value of {}, clamping to 0.5".format(
                    req.obstacle_params.obstacle_avoidance_padding
                )
            )
            req.obstacle_params.obstacle_avoidance_padding = 0.5

        disable_notallowed = ""
        if any(
            [
                req.obstacle_params.disable_vision_foot_obstacle_avoidance,
                req.obstacle_params.disable_vision_foot_constraint_avoidance,
                req.obstacle_params.disable_vision_body_obstacle_avoidance,
                req.obstacle_params.disable_vision_foot_obstacle_body_assist,
                req.obstacle_params.disable_vision_negative_obstacles,
            ]
        ):
            disable_notallowed = " Disabling any of the obstacle avoidance components is not currently allowed."
            rospy.logerr(
                "At least one of the disable settings on obstacle params was true."
                + disable_notallowed
            )

        obstacle_params.obstacle_avoidance_padding = (
            req.obstacle_params.obstacle_avoidance_padding
        )

        mobility_params.obstacle_params.CopyFrom(obstacle_params)
        self.spot_wrapper.set_mobility_params(mobility_params)
        return True, "Successfully set obstacle params" + disable_notallowed

    def handle_terrain_params(self, req: MobilityParams) -> typing.Tuple[bool, str]:
        """
        Handle a call to set the terrain params part of mobility params. The previous values are always overwritten

        Args:
            req:

        Returns: (bool, str) True if successful, along with a message

        """
        mobility_params = self.spot_wrapper.get_mobility_params()

        # We always overwrite the previous settings of these values. Reject if not within recommended limits (as on
        # the controller)
        if 0.2 <= req.terrain_params.ground_mu_hint <= 0.8:
            # For some reason assignment to ground_mu_hint is not allowed once the terrain params are initialised
            # Must initialise with the protobuf type DoubleValue for initialisation to work
            terrain_params = spot_command_pb2.TerrainParams(
                ground_mu_hint=DoubleValue(value=req.terrain_params.ground_mu_hint)
            )
        else:
            return (
                False,
                "Failed to set terrain params, ground_mu_hint of {} is not in the range [0.4, 0.8]".format(
                    req.terrain_params.ground_mu_hint
                ),
            )

        if req.terrain_params.grated_surfaces_mode in [1, 2, 3]:
            terrain_params.grated_surfaces_mode = (
                req.terrain_params.grated_surfaces_mode
            )
        else:
            return (
                False,
                "Failed to set terrain params, grated_surfaces_mode {} was not one of [1, 2, 3]".format(
                    req.terrain_params.grated_surfaces_mode
                ),
            )

        mobility_params.terrain_params.CopyFrom(terrain_params)
        self.spot_wrapper.set_mobility_params(mobility_params)
        return True, "Successfully set terrain params"

    def trajectory_callback(self, msg: PoseStamped):
        """
        Handle a callback from the trajectory topic requesting to go to a location

        The trajectory will time out after 5 seconds

        Args:
            msg: PoseStamped containing desired pose

        Returns:
        """
        if not self.robot_allowed_to_move():
            rospy.logerr(
                "Trajectory topic received a message but the robot is not allowed to move."
            )
            return

        try:
            self._send_trajectory_command(
                self._transform_pose_to_body_frame(msg), rospy.Duration(5)
            )
        except tf2_ros.LookupException as e:
            rospy.logerr(str(e))

    def handle_trajectory(self, req: TrajectoryGoal):
        """ROS actionserver execution handler to handle receiving a request to move to a location"""
        if not self.robot_allowed_to_move():
            rospy.logerr(
                "Trajectory service was called but robot is not allowed to move"
            )
            self.trajectory_server.set_aborted(
                TrajectoryResult(False, "Robot is not allowed to move.")
            )
            return

        target_pose = req.target_pose
        if req.target_pose.header.frame_id != "body":
            rospy.logwarn("Pose given was not in the body frame, will transform")
            try:
                target_pose = self._transform_pose_to_body_frame(target_pose)
            except tf2_ros.LookupException as e:
                self.trajectory_server.set_aborted(
                    TrajectoryResult(False, "Could not transform pose into body frame")
                )
                return
        if req.duration.data.to_sec() <= 0:
            self.trajectory_server.set_aborted(
                TrajectoryResult(False, "duration must be larger than 0")
            )
            return

        cmd_duration = rospy.Duration(req.duration.data.secs, req.duration.data.nsecs)
        resp = self._send_trajectory_command(
            target_pose, cmd_duration, req.precise_positioning
        )

        def timeout_cb(trajectory_server, _):
            trajectory_server.publish_feedback(
                TrajectoryFeedback("Failed to reach goal, timed out")
            )
            trajectory_server.set_aborted(
                TrajectoryResult(False, "Failed to reach goal, timed out")
            )

        # Abort the actionserver if cmd_duration is exceeded - the driver stops but does not provide feedback to
        # indicate this so we monitor it ourselves
        cmd_timeout = rospy.Timer(
            cmd_duration,
            functools.partial(timeout_cb, self.trajectory_server),
            oneshot=True,
        )

        # Sleep to allow some feedback to come through from the trajectory command
        rospy.sleep(0.25)
        if self.spot_wrapper._trajectory_status_unknown:
            rospy.logerr(
                "Sent trajectory request to spot but received unknown feedback. Resending command. This will "
                "only be attempted once"
            )
            # If we receive an unknown result from the trajectory, something went wrong internally (not
            # catastrophically). We need to resend the command, because getting status unknown happens right when
            # the command is sent. It's unclear right now why this happens
            resp = self._send_trajectory_command(
                target_pose, cmd_duration, req.precise_positioning
            )
            cmd_timeout.shutdown()
            cmd_timeout = rospy.Timer(
                cmd_duration,
                functools.partial(timeout_cb, self.trajectory_server),
                oneshot=True,
            )

        # The trajectory command is non-blocking but we need to keep this function up in order to interrupt if a
        # preempt is requested and to return success if/when the robot reaches the goal. Also check the is_active to
        # monitor whether the timeout_cb has already aborted the command
        rate = rospy.Rate(10)
        while (
            not rospy.is_shutdown()
            and not self.trajectory_server.is_preempt_requested()
            and not self.spot_wrapper.at_goal
            and self.trajectory_server.is_active()
            and not self.spot_wrapper._trajectory_status_unknown
        ):
            if self.spot_wrapper.near_goal:
                if self.spot_wrapper._last_trajectory_command_precise:
                    self.trajectory_server.publish_feedback(
                        TrajectoryFeedback("Near goal, performing final adjustments")
                    )
                else:
                    self.trajectory_server.publish_feedback(
                        TrajectoryFeedback("Near goal")
                    )
            else:
                self.trajectory_server.publish_feedback(
                    TrajectoryFeedback("Moving to goal")
                )
            rate.sleep()

        # If still active after exiting the loop, the command did not time out
        if self.trajectory_server.is_active():
            cmd_timeout.shutdown()
            if self.trajectory_server.is_preempt_requested():
                self.trajectory_server.publish_feedback(TrajectoryFeedback("Preempted"))
                self.trajectory_server.set_preempted()
                self.spot_wrapper.stop()

            if self.spot_wrapper.at_goal:
                self.trajectory_server.publish_feedback(
                    TrajectoryFeedback("Reached goal")
                )
                self.trajectory_server.set_succeeded(TrajectoryResult(resp[0], resp[1]))
            else:
                self.trajectory_server.publish_feedback(
                    TrajectoryFeedback("Failed to reach goal")
                )
                self.trajectory_server.set_aborted(
                    TrajectoryResult(False, "Failed to reach goal")
                )

    def handle_roll_over_right(self, req) -> TriggerResponse:
        """Robot sit down and roll on to it its side for easier battery access"""
        del req
        resp = self.spot_wrapper.battery_change_pose(1)
        return TriggerResponse(resp[0], resp[1])

    def handle_roll_over_left(self, req) -> TriggerResponse:
        """Robot sit down and roll on to it its side for easier battery access"""
        del req
        resp = self.spot_wrapper.battery_change_pose(2)
        return TriggerResponse(resp[0], resp[1])

    def handle_dock(self, req) -> DockResponse:
        """Dock the robot"""
        resp = self.spot_wrapper.spot_docking.dock(req.dock_id)
        return DockResponse(resp[0], resp[1])

    def handle_undock(self, req) -> TriggerResponse:
        """Undock the robot"""
        resp = self.spot_wrapper.spot_docking.undock()
        return TriggerResponse(resp[0], resp[1])

    def handle_get_docking_state(self, req) -> GetDockStateResponse:
        """Get docking state of robot"""
        resp = self.spot_wrapper.spot_docking.get_docking_state()
        return GetDockStateResponse(GetDockStatesFromState(resp))

    def _send_trajectory_command(self, pose, duration, precise=True):
        """
        Send a trajectory command to the robot

        Args:
            pose: Pose the robot should go to. Must be in the body frame
            duration: After this duration, the command will time out and the robot will stop
            precise: If true, the robot will position itself precisely at the target pose, otherwise it will end up
                     near (within ~0.5m, rotation optional) the requested location

        Returns: (bool, str) tuple indicating whether the command was successfully sent, and a message

        """
        if not self.robot_allowed_to_move():
            rospy.logerr("send trajectory was called but motion is not allowed.")
            return

        if pose.header.frame_id != "body":
            rospy.logerr("Trajectory command poses must be in the body frame")
            return

        return self.spot_wrapper.trajectory_cmd(
            goal_x=pose.pose.position.x,
            goal_y=pose.pose.position.y,
            goal_heading=math_helpers.Quat(
                w=pose.pose.orientation.w,
                x=pose.pose.orientation.x,
                y=pose.pose.orientation.y,
                z=pose.pose.orientation.z,
            ).to_yaw(),
            cmd_duration=duration.to_sec(),
            precise_position=precise,
        )

    def cmdVelCallback(self, data):
        """Callback for cmd_vel command"""
        if not self.robot_allowed_to_move():
            rospy.logerr("cmd_vel received a message but motion is not allowed.")
            return

        self.spot_wrapper.velocity_cmd(data.linear.x, data.linear.y, data.angular.z)

    def in_motion_or_idle_pose_cb(self, data):
        """
        Callback for pose to be used while in motion or idling

        This sets the body control field in the mobility params. This means that the pose will be used while a motion
        command is executed. Only the pitch is maintained while moving. The roll and yaw will be applied by the idle
        stand command.
        """
        if not self.robot_allowed_to_move(autonomous_command=False):
            rospy.logerr("body pose received a message but motion is not allowed.")
            return

        self._set_in_motion_or_idle_body_pose(data)

    def handle_in_motion_or_idle_body_pose(self, goal: PoseBodyGoal):
        """
        Handle a goal received from the pose body actionserver

        Args:
            goal: PoseBodyGoal containing a pose to apply to the body

        Returns:

        """
        # We can change the body pose if autonomy is not allowed
        if not self.robot_allowed_to_move(autonomous_command=False):
            rospy.logerr("body pose actionserver was called but motion is not allowed.")
            return

        # If the body_pose is empty, we use the rpy + height components instead
        if goal.body_pose == Pose():
            # If the rpy+body height are all zero then we set the body to neutral pose
            if not any(
                [
                    goal.roll,
                    goal.pitch,
                    goal.yaw,
                    not math.isclose(goal.body_height, 0, abs_tol=1e-9),
                ]
            ):
                pose = Pose()
                pose.orientation.w = 1
                self._set_in_motion_or_idle_body_pose(pose)
            else:
                pose = Pose()
                # Multiplication order is important to get the correct quaternion
                orientation_quat = (
                    math_helpers.Quat.from_yaw(math.radians(goal.yaw))
                    * math_helpers.Quat.from_pitch(math.radians(goal.pitch))
                    * math_helpers.Quat.from_roll(math.radians(goal.roll))
                )
                pose.orientation.x = orientation_quat.x
                pose.orientation.y = orientation_quat.y
                pose.orientation.z = orientation_quat.z
                pose.orientation.w = orientation_quat.w
                pose.position.z = goal.body_height
                self._set_in_motion_or_idle_body_pose(pose)
        else:
            self._set_in_motion_or_idle_body_pose(goal.body_pose)
        # Give it some time to move
        rospy.sleep(2)
        self.body_pose_as.set_succeeded(
            PoseBodyResult(success=True, message="Successfully posed body")
        )

    def _set_in_motion_or_idle_body_pose(self, pose):
        """
        Set the pose of the body which should be applied while in motion or idle

        Args:
            pose: Pose to be applied to the body. Only the body height is taken from the position component

        Returns:

        """
        q = Quaternion()
        q.x = pose.orientation.x
        q.y = pose.orientation.y
        q.z = pose.orientation.z
        q.w = pose.orientation.w
        position = geometry_pb2.Vec3(z=pose.position.z)
        pose = geometry_pb2.SE3Pose(position=position, rotation=q)
        point = trajectory_pb2.SE3TrajectoryPoint(pose=pose)
        traj = trajectory_pb2.SE3Trajectory(points=[point])
        body_control = spot_command_pb2.BodyControlParams(base_offset_rt_footprint=traj)

        mobility_params = self.spot_wrapper.get_mobility_params()
        mobility_params.body_control.CopyFrom(body_control)
        self.spot_wrapper.set_mobility_params(mobility_params)

    def handle_list_graph(self, upload_path) -> ListGraphResponse:
        """ROS service handler for listing graph_nav waypoint_ids"""
        resp = self.spot_wrapper.spot_graph_nav.list_graph(upload_path)
        return ListGraphResponse(resp)

    def handle_navigate_to_feedback(self):
        """Thread function to send navigate_to feedback"""
        while not rospy.is_shutdown() and self.run_navigate_to:
            localization_state = (
                self.spot_wrapper._graph_nav_client.get_localization_state()
            )
            if localization_state.localization.waypoint_id:
                self.navigate_as.publish_feedback(
                    NavigateToFeedback(localization_state.localization.waypoint_id)
                )
            rospy.Rate(10).sleep()

    def handle_navigate_to(self, msg: NavigateToGoal):
        if not self.robot_allowed_to_move():
            rospy.logerr("navigate_to was requested but robot is not allowed to move.")
            self.navigate_as.set_aborted(
                NavigateToResult(False, "Autonomy is not enabled")
            )
            return

        # create thread to periodically publish feedback
        feedback_thread = threading.Thread(
            target=self.handle_navigate_to_feedback, args=()
        )
        self.run_navigate_to = True
        feedback_thread.start()

        # TODO: Confirm whether we need sit robot first
        self.spot_wrapper.sit()
        # run navigate_to
        resp = self.spot_wrapper.spot_graph_nav.navigate_to(
            upload_path=msg.upload_path,
            navigate_to=msg.navigate_to,
            initial_localization_fiducial=msg.initial_localization_fiducial,
            initial_localization_waypoint=msg.initial_localization_waypoint,
        )
        self.run_navigate_to = False
        feedback_thread.join()

        # check status
        if resp[0]:
            self.navigate_as.set_succeeded(NavigateToResult(resp[0], resp[1]))
        else:
            self.navigate_as.set_aborted(NavigateToResult(resp[0], resp[1]))

    def populate_camera_static_transforms(self, image_data):
        """Check data received from one of the image tasks and use the transform snapshot to extract the camera frame
        transforms. This is the transforms from body->frontleft->frontleft_fisheye, for example. These transforms
        never change, but they may be calibrated slightly differently for each robot so we need to generate the
        transforms at runtime.

        Args:
        image_data: Image protobuf data from the wrapper
        """
        # We exclude the odometry frames from static transforms since they are not static. We can ignore the body
        # frame because it is a child of odom or vision depending on the mode_parent_odom_tf, and will be published
        # by the non-static transform publishing that is done by the state callback
        excluded_frames = [
            self.tf_name_vision_odom,
            self.tf_name_kinematic_odom,
            "body",
        ]
        for frame_name in image_data.shot.transforms_snapshot.child_to_parent_edge_map:
            if frame_name in excluded_frames:
                continue
            parent_frame = (
                image_data.shot.transforms_snapshot.child_to_parent_edge_map.get(
                    frame_name
                ).parent_frame_name
            )
            existing_transforms = [
                (transform.header.frame_id, transform.child_frame_id)
                for transform in self.sensors_static_transforms
            ]
            if (parent_frame, frame_name) in existing_transforms:
                # We already extracted this transform
                continue

            transform = (
                image_data.shot.transforms_snapshot.child_to_parent_edge_map.get(
                    frame_name
                )
            )
            local_time = self.spot_wrapper.robotToLocalTime(
                image_data.shot.acquisition_time
            )
            tf_time = rospy.Time(local_time.seconds, local_time.nanos)
            static_tf = populateTransformStamped(
                tf_time,
                transform.parent_frame_name,
                frame_name,
                transform.parent_tform_child,
            )
            self.sensors_static_transforms.append(static_tf)
            self.sensors_static_transform_broadcaster.sendTransform(
                self.sensors_static_transforms
            )

<<<<<<< HEAD
    def populate_lidar_static_transforms(
        self, point_cloud_data: point_cloud_pb2.PointCloud
    ):
=======
    def populate_lidar_static_transforms(self, point_cloud_data):
>>>>>>> c6e8252d
        """Check data received from one of the point cloud tasks and use the transform snapshot to extract the lidar frame
        transforms. This is the transforms from body->sensor, for example. These transforms
        never change, but they may be calibrated slightly differently for each robot so we need to generate the
        transforms at runtime.

        Args:
        point_cloud_data: PointCloud protobuf data from the wrapper
        """
        # We exclude the odometry frames from static transforms since they are not static. We can ignore the body
        # frame because it is a child of odom or vision depending on the mode_parent_odom_tf, and will be published
        # by the non-static transform publishing that is done by the state callback
        excluded_frames = [
            self.tf_name_vision_odom,
            self.tf_name_kinematic_odom,
            "body",
        ]
        for (
            frame_name
        ) in (
            point_cloud_data.point_cloud.source.transforms_snapshot.child_to_parent_edge_map
        ):
            if frame_name in excluded_frames:
                continue
            parent_frame = point_cloud_data.point_cloud.source.transforms_snapshot.child_to_parent_edge_map.get(
                frame_name
            ).parent_frame_name
            existing_transforms = [
                (transform.header.frame_id, transform.child_frame_id)
                for transform in self.sensors_static_transforms
            ]
            if (parent_frame, frame_name) in existing_transforms:
                # We already extracted this transform
                continue

            transform = point_cloud_data.point_cloud.source.transforms_snapshot.child_to_parent_edge_map.get(
                frame_name
            )
            local_time = self.spot_wrapper.robotToLocalTime(
                point_cloud_data.point_cloud.source.acquisition_time
            )
            tf_time = rospy.Time(local_time.seconds, local_time.nanos)
            static_tf = populateTransformStamped(
                tf_time,
                transform.parent_frame_name,
                frame_name,
                transform.parent_tform_child,
            )
            self.sensors_static_transforms.append(static_tf)
            self.sensors_static_transform_broadcaster.sendTransform(
                self.sensors_static_transforms
<<<<<<< HEAD
            )

    def handle_spot_check(self, req: SpotCheckRequest) -> SpotCheckResponse:
        """ROS service handler for spot_check"""
        if req.revert_calibration:
            resp = self.spot_wrapper.spot_check.revert_calibration()
        elif req.start and req.blocking:
            resp = self.spot_wrapper.spot_check.blocking_check()
        elif req.start:
            resp = self.spot_wrapper.spot_check.start_check()
        elif req.feedback_only:
            resp = self.spot_wrapper.spot_check.get_feedback()
        else:
            resp = self.spot_wrapper.spot_check.stop_check()

        if self.spot_wrapper.spot_check.spot_check_resp:
            return GetSpotCheckResultsMsg(
                self.spot_wrapper.spot_check.spot_check_resp, resp
=======
>>>>>>> c6e8252d
            )
        else:
            return SpotCheckResponse(success=resp[0], message=resp[1])

    # Arm functions ##################################################
    def handle_arm_stow(self, srv_data) -> TriggerResponse:
        """ROS service handler to command the arm to stow, home position"""
        resp = self.spot_wrapper.spot_arm.arm_stow()
        return TriggerResponse(resp[0], resp[1])

    def handle_arm_unstow(self, srv_data) -> TriggerResponse:
        """ROS service handler to command the arm to unstow, joints are all zeros"""
        resp = self.spot_wrapper.spot_arm.arm_unstow()
        return TriggerResponse(resp[0], resp[1])

    def handle_arm_joint_move(
        self, srv_data: ArmJointMovementRequest
    ) -> ArmJointMovementResponse:
        """ROS service handler to send joint movement to the arm to execute"""
        resp = self.spot_wrapper.spot_arm.arm_joint_move(
            joint_targets=srv_data.joint_target
        )
        return ArmJointMovementResponse(resp[0], resp[1])

    def handle_force_trajectory(self, srv_data) -> ArmForceTrajectoryResponse:
        """ROS service handler to send a force trajectory up or down a vertical force"""
        resp = self.spot_wrapper.spot_arm.force_trajectory(data=srv_data)
        return ArmForceTrajectoryResponse(resp[0], resp[1])

    def handle_gripper_open(self, srv_data) -> TriggerResponse:
        """ROS service handler to open the gripper"""
        resp = self.spot_wrapper.spot_arm.gripper_open()
        return TriggerResponse(resp[0], resp[1])

    def handle_gripper_close(self, srv_data) -> TriggerResponse:
        """ROS service handler to close the gripper"""
        resp = self.spot_wrapper.spot_arm.gripper_close()
        return TriggerResponse(resp[0], resp[1])

    def handle_gripper_angle_open(
        self, srv_data: GripperAngleMoveRequest
    ) -> GripperAngleMoveResponse:
        """ROS service handler to open the gripper at an angle"""
        resp = self.spot_wrapper.spot_arm.gripper_angle_open(
            gripper_ang=srv_data.gripper_angle
        )
        return GripperAngleMoveResponse(resp[0], resp[1])

    def handle_arm_carry(self, srv_data) -> TriggerResponse:
        """ROS service handler to put arm in carry mode"""
        resp = self.spot_wrapper.spot_arm.arm_carry()
        return TriggerResponse(resp[0], resp[1])

    def handle_gripper_pose(self, srv_data: HandPoseRequest) -> HandPoseResponse:
        """ROS service to give a position to the gripper"""
        resp = self.spot_wrapper.spot_arm.hand_pose(pose_points=srv_data.pose_point)
        return HandPoseResponse(resp[0], resp[1])

    ##################################################################

    def shutdown(self):
        rospy.loginfo("Shutting down ROS driver for Spot")
        self.spot_wrapper.sit()
        rospy.Rate(0.25).sleep()
        self.spot_wrapper.disconnect()

    def publish_mobility_params(self):
        mobility_params_msg = MobilityParams()
        try:
            mobility_params = self.spot_wrapper.get_mobility_params()
            mobility_params_msg.body_control.position.x = (
                mobility_params.body_control.base_offset_rt_footprint.points[
                    0
                ].pose.position.x
            )
            mobility_params_msg.body_control.position.y = (
                mobility_params.body_control.base_offset_rt_footprint.points[
                    0
                ].pose.position.y
            )
            mobility_params_msg.body_control.position.z = (
                mobility_params.body_control.base_offset_rt_footprint.points[
                    0
                ].pose.position.z
            )
            mobility_params_msg.body_control.orientation.x = (
                mobility_params.body_control.base_offset_rt_footprint.points[
                    0
                ].pose.rotation.x
            )
            mobility_params_msg.body_control.orientation.y = (
                mobility_params.body_control.base_offset_rt_footprint.points[
                    0
                ].pose.rotation.y
            )
            mobility_params_msg.body_control.orientation.z = (
                mobility_params.body_control.base_offset_rt_footprint.points[
                    0
                ].pose.rotation.z
            )
            mobility_params_msg.body_control.orientation.w = (
                mobility_params.body_control.base_offset_rt_footprint.points[
                    0
                ].pose.rotation.w
            )
            mobility_params_msg.locomotion_hint = mobility_params.locomotion_hint
            mobility_params_msg.stair_hint = mobility_params.stair_hint
            mobility_params_msg.swing_height = mobility_params.swing_height
            mobility_params_msg.obstacle_params.obstacle_avoidance_padding = (
                mobility_params.obstacle_params.obstacle_avoidance_padding
            )
            mobility_params_msg.obstacle_params.disable_vision_foot_obstacle_avoidance = (
                mobility_params.obstacle_params.disable_vision_foot_obstacle_avoidance
            )
            mobility_params_msg.obstacle_params.disable_vision_foot_constraint_avoidance = (
                mobility_params.obstacle_params.disable_vision_foot_constraint_avoidance
            )
            mobility_params_msg.obstacle_params.disable_vision_body_obstacle_avoidance = (
                mobility_params.obstacle_params.disable_vision_body_obstacle_avoidance
            )
            mobility_params_msg.obstacle_params.disable_vision_foot_obstacle_body_assist = (
                mobility_params.obstacle_params.disable_vision_foot_obstacle_body_assist
            )
            mobility_params_msg.obstacle_params.disable_vision_negative_obstacles = (
                mobility_params.obstacle_params.disable_vision_negative_obstacles
            )
            if mobility_params.HasField("terrain_params"):
                if mobility_params.terrain_params.HasField("ground_mu_hint"):
                    mobility_params_msg.terrain_params.ground_mu_hint = (
                        mobility_params.terrain_params.ground_mu_hint
                    )
                    # hasfield does not work on grated surfaces mode
                if hasattr(mobility_params.terrain_params, "grated_surfaces_mode"):
                    mobility_params_msg.terrain_params.grated_surfaces_mode = (
                        mobility_params.terrain_params.grated_surfaces_mode
                    )

            # The velocity limit values can be set independently so make sure each of them exists before setting
            if mobility_params.HasField("vel_limit"):
                if hasattr(mobility_params.vel_limit.max_vel.linear, "x"):
                    mobility_params_msg.velocity_limit.linear.x = (
                        mobility_params.vel_limit.max_vel.linear.x
                    )
                if hasattr(mobility_params.vel_limit.max_vel.linear, "y"):
                    mobility_params_msg.velocity_limit.linear.y = (
                        mobility_params.vel_limit.max_vel.linear.y
                    )
                if hasattr(mobility_params.vel_limit.max_vel, "angular"):
                    mobility_params_msg.velocity_limit.angular.z = (
                        mobility_params.vel_limit.max_vel.angular
                    )
        except Exception as e:
            rospy.logerr("Error:{}".format(e))
            pass
        self.mobility_params_pub.publish(mobility_params_msg)

    def publish_feedback(self):
        feedback_msg = Feedback()
        feedback_msg.standing = self.spot_wrapper.is_standing
        feedback_msg.sitting = self.spot_wrapper.is_sitting
        feedback_msg.moving = self.spot_wrapper.is_moving
        id_: robot_id_pb2.RobotId = self.spot_wrapper.id
        try:
            feedback_msg.serial_number = id_.serial_number
            feedback_msg.species = id_.species
            feedback_msg.version = id_.version
            feedback_msg.nickname = id_.nickname
            feedback_msg.computer_serial_number = id_.computer_serial_number
        except:
            pass
        self.feedback_pub.publish(feedback_msg)

    def publish_allow_motion(self):
        self.motion_allowed_pub.publish(self.allow_motion)

    def check_for_subscriber(self):
        for pub in list(self.camera_pub_to_async_task_mapping.keys()):
            task_name = self.camera_pub_to_async_task_mapping[pub]
            if (
                task_name not in self.active_camera_tasks
                and pub.get_num_connections() > 0
            ):
                self.spot_wrapper.update_image_tasks(task_name)
                self.active_camera_tasks.append(task_name)
                print(
                    f"Detected subscriber for {task_name} task, adding task to publish"
                )

    def initialize_spot_wrapper(self):
        if not self.spot_wrapper:
            self.spot_wrapper = SpotWrapper(
                self.username,
                self.password,
                self.hostname,
                self.logger,
                self.estop_timeout,
                self.rates,
                self.callbacks,
            )

    def initialize_tf2(self):
        self.tf_buffer = tf2_ros.Buffer()
        self.tf_listener = tf2_ros.TransformListener(self.tf_buffer)

        self.sensors_static_transform_broadcaster = tf2_ros.StaticTransformBroadcaster()
        # Static transform broadcaster is super simple and just a latched publisher. Every time we add a new static
        # transform we must republish all static transforms from this source, otherwise the tree will be incomplete.
        # We keep a list of all the static transforms we already have so they can be republished, and so we can check
        # which ones we already have
        self.sensors_static_transforms = []

        # Spot has 2 types of odometries: 'odom' and 'vision'
        # The former one is kinematic odometry and the second one is a combined odometry of vision and kinematics
        # These params enables to change which odometry frame is a parent of body frame and to change tf names of each odometry frames.
        self.mode_parent_odom_tf = rospy.get_param(
            "~mode_parent_odom_tf", "odom"
        )  # 'vision' or 'odom'
        self.tf_name_kinematic_odom = rospy.get_param("~tf_name_kinematic_odom", "odom")
        self.tf_name_raw_kinematic = "odom"
        self.tf_name_vision_odom = rospy.get_param("~tf_name_vision_odom", "vision")
        self.tf_name_raw_vision = "vision"
        if (
            self.mode_parent_odom_tf != self.tf_name_raw_kinematic
            and self.mode_parent_odom_tf != self.tf_name_raw_vision
        ):
            rospy.logerr(
                "rosparam '~mode_parent_odom_tf' should be 'odom' or 'vision'."
            )
            return

    def initialize_publishers(self):
        # Images #
        self.back_image_pub = rospy.Publisher("camera/back/image", Image, queue_size=10)
        self.frontleft_image_pub = rospy.Publisher(
            "camera/frontleft/image", Image, queue_size=10
        )
        self.frontright_image_pub = rospy.Publisher(
            "camera/frontright/image", Image, queue_size=10
        )
        self.left_image_pub = rospy.Publisher("camera/left/image", Image, queue_size=10)
        self.right_image_pub = rospy.Publisher(
            "camera/right/image", Image, queue_size=10
        )
        self.hand_image_mono_pub = rospy.Publisher(
            "camera/hand_mono/image", Image, queue_size=10
        )
        self.hand_image_color_pub = rospy.Publisher(
            "camera/hand_color/image", Image, queue_size=10
        )

        # Depth #
        self.back_depth_pub = rospy.Publisher("depth/back/image", Image, queue_size=10)
        self.frontleft_depth_pub = rospy.Publisher(
            "depth/frontleft/image", Image, queue_size=10
        )
        self.frontright_depth_pub = rospy.Publisher(
            "depth/frontright/image", Image, queue_size=10
        )
        self.left_depth_pub = rospy.Publisher("depth/left/image", Image, queue_size=10)
        self.right_depth_pub = rospy.Publisher(
            "depth/right/image", Image, queue_size=10
        )
        self.hand_depth_pub = rospy.Publisher("depth/hand/image", Image, queue_size=10)
        self.hand_depth_in_hand_color_pub = rospy.Publisher(
            "depth/hand/depth_in_color", Image, queue_size=10
        )
        self.frontleft_depth_in_visual_pub = rospy.Publisher(
            "depth/frontleft/depth_in_visual", Image, queue_size=10
        )
        self.frontright_depth_in_visual_pub = rospy.Publisher(
            "depth/frontright/depth_in_visual", Image, queue_size=10
        )

        # EAP Pointcloud #
        self.point_cloud_pub = rospy.Publisher(
            "lidar/points", PointCloud2, queue_size=10
        )
        self.camera_pub_to_async_task_mapping = {
            self.frontleft_image_pub: "front_image",
            self.frontright_image_pub: "front_image",
            self.back_image_pub: "rear_image",
            self.right_image_pub: "side_image",
            self.left_image_pub: "side_image",
            self.hand_image_color_pub: "hand_image",
        }

        # Image Camera Info #
        self.back_image_info_pub = rospy.Publisher(
            "camera/back/camera_info", CameraInfo, queue_size=10
        )
        self.frontleft_image_info_pub = rospy.Publisher(
            "camera/frontleft/camera_info", CameraInfo, queue_size=10
        )
        self.frontright_image_info_pub = rospy.Publisher(
            "camera/frontright/camera_info", CameraInfo, queue_size=10
        )
        self.left_image_info_pub = rospy.Publisher(
            "camera/left/camera_info", CameraInfo, queue_size=10
        )
        self.right_image_info_pub = rospy.Publisher(
            "camera/right/camera_info", CameraInfo, queue_size=10
        )
        self.hand_image_mono_info_pub = rospy.Publisher(
            "camera/hand_mono/camera_info", CameraInfo, queue_size=10
        )
        self.hand_image_color_info_pub = rospy.Publisher(
            "camera/hand_color/camera_info", CameraInfo, queue_size=10
        )

        # Depth Camera Info #
        self.back_depth_info_pub = rospy.Publisher(
            "depth/back/camera_info", CameraInfo, queue_size=10
        )
        self.frontleft_depth_info_pub = rospy.Publisher(
            "depth/frontleft/camera_info", CameraInfo, queue_size=10
        )
        self.frontright_depth_info_pub = rospy.Publisher(
            "depth/frontright/camera_info", CameraInfo, queue_size=10
        )
        self.left_depth_info_pub = rospy.Publisher(
            "depth/left/camera_info", CameraInfo, queue_size=10
        )
        self.right_depth_info_pub = rospy.Publisher(
            "depth/right/camera_info", CameraInfo, queue_size=10
        )
        self.hand_depth_info_pub = rospy.Publisher(
            "depth/hand/camera_info", CameraInfo, queue_size=10
        )
        self.hand_depth_in_color_info_pub = rospy.Publisher(
            "camera/hand/depth_in_color/camera_info", CameraInfo, queue_size=10
        )
        self.frontleft_depth_in_visual_info_pub = rospy.Publisher(
            "depth/frontleft/depth_in_visual/camera_info", CameraInfo, queue_size=10
        )
        self.frontright_depth_in_visual_info_pub = rospy.Publisher(
            "depth/frontright/depth_in_visual/camera_info", CameraInfo, queue_size=10
        )

        # Status Publishers #
        self.joint_state_pub = rospy.Publisher(
            "joint_states", JointState, queue_size=10
        )
        """Defining a TF publisher manually because of conflicts between Python3 and tf"""
        self.tf_pub = rospy.Publisher("tf", TFMessage, queue_size=10)
        self.metrics_pub = rospy.Publisher("status/metrics", Metrics, queue_size=10)
        self.lease_pub = rospy.Publisher("status/leases", LeaseArray, queue_size=10)
        self.odom_twist_pub = rospy.Publisher(
            "odometry/twist", TwistWithCovarianceStamped, queue_size=10
        )
        self.odom_pub = rospy.Publisher("odometry", Odometry, queue_size=10)
        self.feet_pub = rospy.Publisher("status/feet", FootStateArray, queue_size=10)
        self.estop_pub = rospy.Publisher("status/estop", EStopStateArray, queue_size=10)
        self.wifi_pub = rospy.Publisher("status/wifi", WiFiState, queue_size=10)
        self.power_pub = rospy.Publisher(
            "status/power_state", PowerState, queue_size=10
        )
        self.battery_pub = rospy.Publisher(
            "status/battery_states", BatteryStateArray, queue_size=10
        )
        self.behavior_faults_pub = rospy.Publisher(
            "status/behavior_faults", BehaviorFaultState, queue_size=10
        )
        self.system_faults_pub = rospy.Publisher(
            "status/system_faults", SystemFaultState, queue_size=10
        )
        self.motion_allowed_pub = rospy.Publisher(
            "status/motion_allowed", Bool, queue_size=10
        )

        self.feedback_pub = rospy.Publisher("status/feedback", Feedback, queue_size=10)

        self.mobility_params_pub = rospy.Publisher(
            "status/mobility_params", MobilityParams, queue_size=10
        )

    def initialize_subscribers(self):
        rospy.Subscriber("cmd_vel", Twist, self.cmdVelCallback, queue_size=1)
        rospy.Subscriber(
            "go_to_pose", PoseStamped, self.trajectory_callback, queue_size=1
        )
        rospy.Subscriber(
            "in_motion_or_idle_body_pose",
            Pose,
            self.in_motion_or_idle_pose_cb,
            queue_size=1,
        )

    def initialize_services(self):
        rospy.Service("claim", Trigger, self.handle_claim)
        rospy.Service("release", Trigger, self.handle_release)
        rospy.Service("self_right", Trigger, self.handle_self_right)
        rospy.Service("sit", Trigger, self.handle_sit)
        rospy.Service("stand", Trigger, self.handle_stand)
        rospy.Service("power_on", Trigger, self.handle_power_on)
        rospy.Service("power_off", Trigger, self.handle_safe_power_off)

        rospy.Service("estop/hard", Trigger, self.handle_estop_hard)
        rospy.Service("estop/gentle", Trigger, self.handle_estop_gentle)
        rospy.Service("estop/release", Trigger, self.handle_estop_release)

        rospy.Service("allow_motion", SetBool, self.handle_allow_motion)

        rospy.Service("stair_mode", SetBool, self.handle_stair_mode)
        rospy.Service("locomotion_mode", SetLocomotion, self.handle_locomotion_mode)
        rospy.Service("swing_height", SetSwingHeight, self.handle_swing_height)
        rospy.Service("velocity_limit", SetVelocity, self.handle_velocity_limit)
        rospy.Service(
            "clear_behavior_fault", ClearBehaviorFault, self.handle_clear_behavior_fault
        )
        rospy.Service("terrain_params", SetTerrainParams, self.handle_terrain_params)
        rospy.Service("obstacle_params", SetObstacleParams, self.handle_obstacle_params)
        rospy.Service("posed_stand", PosedStand, self.handle_posed_stand)

        rospy.Service("list_graph", ListGraph, self.handle_list_graph)

        rospy.Service("roll_over_right", Trigger, self.handle_roll_over_right)
        rospy.Service("roll_over_left", Trigger, self.handle_roll_over_left)
        # Docking
        rospy.Service("dock", Dock, self.handle_dock)
        rospy.Service("undock", Trigger, self.handle_undock)
        rospy.Service("docking_state", GetDockState, self.handle_get_docking_state)
        # Spot Check
        rospy.Service("spot_check", SpotCheck, self.handle_spot_check)
        # Arm Services #########################################
        rospy.Service("arm_stow", Trigger, self.handle_arm_stow)
        rospy.Service("arm_unstow", Trigger, self.handle_arm_unstow)
        rospy.Service("gripper_open", Trigger, self.handle_gripper_open)
        rospy.Service("gripper_close", Trigger, self.handle_gripper_close)
        rospy.Service("arm_carry", Trigger, self.handle_arm_carry)
        rospy.Service(
            "gripper_angle_open", GripperAngleMove, self.handle_gripper_angle_open
        )
        rospy.Service("arm_joint_move", ArmJointMovement, self.handle_arm_joint_move)
        rospy.Service(
            "force_trajectory", ArmForceTrajectory, self.handle_force_trajectory
        )
        rospy.Service("gripper_pose", HandPose, self.handle_gripper_pose)

        # Stop service calls other services so initialise it after them to prevent crashes which can happen if
        # the service is immediately called
        rospy.Service("stop", Trigger, self.handle_stop)
        rospy.Service("locked_stop", Trigger, self.handle_locked_stop)

    def initialize_action_servers(self):
        #########################################################

        self.navigate_as = actionlib.SimpleActionServer(
            "navigate_to",
            NavigateToAction,
            execute_cb=self.handle_navigate_to,
            auto_start=False,
        )
        self.navigate_as.start()

        self.trajectory_server = actionlib.SimpleActionServer(
            "trajectory",
            TrajectoryAction,
            execute_cb=self.handle_trajectory,
            auto_start=False,
        )
        self.trajectory_server.start()

        self.motion_or_idle_body_pose_as = actionlib.SimpleActionServer(
            "motion_or_idle_body_pose",
            PoseBodyAction,
            execute_cb=self.handle_in_motion_or_idle_body_pose,
            auto_start=False,
        )
        self.motion_or_idle_body_pose_as.start()

        self.body_pose_as = actionlib.SimpleActionServer(
            "body_pose",
            PoseBodyAction,
            execute_cb=self.handle_posed_stand_action,
            auto_start=False,
        )
        self.body_pose_as.start()

    def main(self):
        """Main function for the SpotROS class.  Gets config from ROS and initializes the wrapper.  Holds lease from wrapper and updates all async tasks at the ROS rate"""
        rospy.init_node(self.node_name, anonymous=True)

        self.rates = rospy.get_param("~rates", {})
        if "loop_frequency" in self.rates:
            loop_rate = self.rates["loop_frequency"]
        else:
            loop_rate = 50

        for param, rate in self.rates.items():
            if rate > loop_rate:
                rospy.logwarn(
                    "{} has a rate of {} specified, which is higher than the loop rate of {}. It will not "
                    "be published at the expected frequency".format(
                        param, rate, loop_rate
                    )
                )

        rate = rospy.Rate(loop_rate)
        self.username = rospy.get_param("~username", "default_value")
        self.password = rospy.get_param("~password", "default_value")
        self.hostname = rospy.get_param("~hostname", "default_value")
        self.motion_deadzone = rospy.get_param("~deadzone", 0.05)
        self.estop_timeout = rospy.get_param("~estop_timeout", 9.0)
        self.autonomy_enabled = rospy.get_param("~autonomy_enabled", True)
        self.allow_motion = rospy.get_param("~allow_motion", True)
        self.is_charging = False

        self.initialize_tf2()

        self.logger = logging.getLogger("rosout")

        rospy.loginfo("Starting ROS driver for Spot")
        self.initialize_spot_wrapper()
        if not self.spot_wrapper.is_valid or not self.spot_wrapper:
            return

        self.initialize_publishers()
        self.initialize_subscribers()
        self.initialize_action_servers()
        self.initialize_services()

        rospy.on_shutdown(self.shutdown)

        max_linear_x = rospy.get_param("~max_linear_velocity_x", 0)
        max_linear_y = rospy.get_param("~max_linear_velocity_y", 0)
        max_angular_z = rospy.get_param("~max_angular_velocity_z", 0)
        self.set_velocity_limits(max_linear_x, max_linear_y, max_angular_z)

        self.auto_claim = rospy.get_param("~auto_claim", False)
        self.auto_power_on = rospy.get_param("~auto_power_on", False)
        self.auto_stand = rospy.get_param("~auto_stand", False)

        if self.auto_claim:
            self.spot_wrapper.spot_estop_lease.claim()
            if self.auto_power_on:
                self.spot_wrapper.power_on()
                if self.auto_stand:
                    self.spot_wrapper.stand()

        rate_limited_feedback = RateLimitedCall(
            self.publish_feedback, self.rates["feedback"]
        )
        rate_limited_mobility_params = RateLimitedCall(
            self.publish_mobility_params, self.rates["mobility_params"]
        )
        rate_check_for_subscriber = RateLimitedCall(
            self.check_for_subscriber, self.rates["check_subscribers"]
        )
        rate_limited_motion_allowed = RateLimitedCall(self.publish_allow_motion, 10)
        rospy.loginfo("Driver started")
        while not rospy.is_shutdown():
            self.spot_wrapper.updateTasks()
            rate_limited_feedback()
            rate_limited_mobility_params()
            rate_limited_motion_allowed()
            rate_check_for_subscriber()
            rate.sleep()<|MERGE_RESOLUTION|>--- conflicted
+++ resolved
@@ -11,6 +11,7 @@
 from std_srvs.srv import Trigger, TriggerResponse, SetBool, SetBoolResponse
 from std_msgs.msg import Bool
 from sensor_msgs.msg import Image, CameraInfo
+from sensor_msgs.msg import PointCloud2
 from sensor_msgs.msg import PointCloud2
 from sensor_msgs.msg import JointState
 from geometry_msgs.msg import TwistWithCovarianceStamped, Twist, Pose, PoseStamped
@@ -1187,13 +1188,9 @@
                 self.sensors_static_transforms
             )
 
-<<<<<<< HEAD
     def populate_lidar_static_transforms(
         self, point_cloud_data: point_cloud_pb2.PointCloud
     ):
-=======
-    def populate_lidar_static_transforms(self, point_cloud_data):
->>>>>>> c6e8252d
         """Check data received from one of the point cloud tasks and use the transform snapshot to extract the lidar frame
         transforms. This is the transforms from body->sensor, for example. These transforms
         never change, but they may be calibrated slightly differently for each robot so we need to generate the
@@ -1244,7 +1241,6 @@
             self.sensors_static_transforms.append(static_tf)
             self.sensors_static_transform_broadcaster.sendTransform(
                 self.sensors_static_transforms
-<<<<<<< HEAD
             )
 
     def handle_spot_check(self, req: SpotCheckRequest) -> SpotCheckResponse:
@@ -1263,8 +1259,6 @@
         if self.spot_wrapper.spot_check.spot_check_resp:
             return GetSpotCheckResultsMsg(
                 self.spot_wrapper.spot_check.spot_check_resp, resp
-=======
->>>>>>> c6e8252d
             )
         else:
             return SpotCheckResponse(success=resp[0], message=resp[1])
