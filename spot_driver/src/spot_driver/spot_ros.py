import math
import time
import functools
import logging
import threading
import typing

import actionlib
import rospy

from std_srvs.srv import Trigger, TriggerResponse, SetBool, SetBoolResponse
from std_msgs.msg import Bool
from sensor_msgs.msg import Image, CameraInfo
from sensor_msgs.msg import PointCloud2
from sensor_msgs.msg import JointState
from geometry_msgs.msg import TwistWithCovarianceStamped, Twist, Pose, PoseStamped
from nav_msgs.msg import Odometry
from tf2_msgs.msg import TFMessage

from bosdyn.client import math_helpers
from bosdyn.api.spot import robot_command_pb2 as spot_command_pb2
from bosdyn.api import geometry_pb2, trajectory_pb2
from bosdyn.api import robot_id_pb2, point_cloud_pb2
from bosdyn.api.geometry_pb2 import Quaternion, SE2VelocityLimit
from google.protobuf.wrappers_pb2 import DoubleValue

import tf2_ros
import tf2_geometry_msgs

from spot_msgs.msg import Metrics
from spot_msgs.msg import LeaseArray, LeaseResource
from spot_msgs.msg import FootStateArray
from spot_msgs.msg import EStopStateArray
from spot_msgs.msg import WiFiState
from spot_msgs.msg import PowerState
from spot_msgs.msg import BehaviorFaultState
from spot_msgs.msg import SystemFaultState
from spot_msgs.msg import BatteryState, BatteryStateArray
from spot_msgs.msg import DockAction, DockGoal, DockResult
from spot_msgs.msg import PoseBodyAction, PoseBodyGoal, PoseBodyResult
from spot_msgs.msg import Feedback
from spot_msgs.msg import MobilityParams
from spot_msgs.msg import (
    NavigateToAction,
    NavigateToResult,
    NavigateToFeedback,
    NavigateToGoal,
)
from spot_msgs.msg import (
    TrajectoryAction,
    TrajectoryResult,
    TrajectoryFeedback,
    TrajectoryGoal,
)
from spot_msgs.srv import ListGraph, ListGraphResponse
from spot_msgs.srv import SetLocomotion, SetLocomotionResponse
from spot_msgs.srv import SetTerrainParams
from spot_msgs.srv import SetObstacleParams
from spot_msgs.srv import ClearBehaviorFault, ClearBehaviorFaultResponse
from spot_msgs.srv import SetVelocity, SetVelocityResponse
from spot_msgs.srv import Dock, DockResponse, GetDockState, GetDockStateResponse
from spot_msgs.srv import PosedStand, PosedStandResponse, PosedStandRequest
from spot_msgs.srv import SetSwingHeight, SetSwingHeightResponse
from spot_msgs.srv import (
    ArmJointMovement,
    ArmJointMovementResponse,
    ArmJointMovementRequest,
)
from spot_msgs.srv import (
    GripperAngleMove,
    GripperAngleMoveResponse,
    GripperAngleMoveRequest,
)
from spot_msgs.srv import ArmForceTrajectory, ArmForceTrajectoryResponse
from spot_msgs.srv import HandPose, HandPoseResponse, HandPoseRequest
<<<<<<< HEAD
from spot_msgs.srv import SpotCheckRequest, SpotCheckResponse, SpotCheck
=======
>>>>>>> 51c1c83b
from spot_msgs.srv import Grasp3d, Grasp3dRequest, Grasp3dResponse

from spot_driver.ros_helpers import *
from spot_driver.spot_wrapper import SpotWrapper


class RateLimitedCall:
    """
    Wrap a function with this class to limit how frequently it can be called within a loop
    """

    def __init__(self, fn: typing.Callable, rate_limit: float):
        """

        Args:
            fn: Function to call
            rate_limit: The function will not be called faster than this rate
        """
        self.fn = fn
        self.min_time_between_calls = 1.0 / rate_limit
        self.last_call = 0

    def __call__(self):
        now_sec = time.time()
        if (now_sec - self.last_call) > self.min_time_between_calls:
            self.fn()
            self.last_call = now_sec


class SpotROS:
    """Parent class for using the wrapper.  Defines all callbacks and keeps the wrapper alive"""

    def __init__(self):
        self.callbacks = {}
        self.spot_wrapper = None
        """Dictionary listing what callback to use for what data task"""
        self.callbacks["robot_state"] = self.RobotStateCB
        self.callbacks["metrics"] = self.MetricsCB
        self.callbacks["lease"] = self.LeaseCB
        self.callbacks["front_image"] = self.FrontImageCB
        self.callbacks["side_image"] = self.SideImageCB
        self.callbacks["rear_image"] = self.RearImageCB
        self.callbacks["hand_image"] = self.HandImageCB
        self.callbacks["lidar_points"] = self.PointCloudCB
        self.active_camera_tasks = []
        self.camera_pub_to_async_task_mapping = {}
        self.node_name = "spot_ros"

    def RobotStateCB(self, results):
        """Callback for when the Spot Wrapper gets new robot state data.

        Args:
            results: FutureWrapper object of AsyncPeriodicQuery callback
        """
        state = self.spot_wrapper.robot_state
        if state:
            ## joint states ##
            joint_state = GetJointStatesFromState(state, self.spot_wrapper)
            self.joint_state_pub.publish(joint_state)

            ## TF ##
            tf_msg = GetTFFromState(state, self.spot_wrapper, self.mode_parent_odom_tf)
            if len(tf_msg.transforms) > 0:
                self.tf_pub.publish(tf_msg)

            # Odom Twist #
            twist_odom_msg = GetOdomTwistFromState(state, self.spot_wrapper)
            self.odom_twist_pub.publish(twist_odom_msg)

            # Odom #
            if self.mode_parent_odom_tf == "vision":
                odom_msg = GetOdomFromState(state, self.spot_wrapper, use_vision=True)
            else:
                odom_msg = GetOdomFromState(state, self.spot_wrapper, use_vision=False)
            self.odom_pub.publish(odom_msg)

            # Feet #
            foot_array_msg = GetFeetFromState(state, self.spot_wrapper)
            self.tf_pub.publish(GenerateFeetTF(foot_array_msg))
            self.feet_pub.publish(foot_array_msg)

            # EStop #
            estop_array_msg = GetEStopStateFromState(state, self.spot_wrapper)
            self.estop_pub.publish(estop_array_msg)

            # WIFI #
            wifi_msg = GetWifiFromState(state, self.spot_wrapper)
            self.wifi_pub.publish(wifi_msg)

            # Battery States #
            battery_states_array_msg = GetBatteryStatesFromState(
                state, self.spot_wrapper
            )
            self.is_charging = (
                battery_states_array_msg.battery_states[0].status
                == BatteryState.STATUS_CHARGING
            )
            self.battery_pub.publish(battery_states_array_msg)

            # Power State #
            power_state_msg = GetPowerStatesFromState(state, self.spot_wrapper)
            self.power_pub.publish(power_state_msg)

            # System Faults #
            system_fault_state_msg = GetSystemFaultsFromState(state, self.spot_wrapper)
            self.system_faults_pub.publish(system_fault_state_msg)

            # Behavior Faults #
            behavior_fault_state_msg = GetBehaviorFaultsFromState(
                state, self.spot_wrapper
            )
            self.behavior_faults_pub.publish(behavior_fault_state_msg)

    def MetricsCB(self, results):
        """Callback for when the Spot Wrapper gets new metrics data.

        Args:
            results: FutureWrapper object of AsyncPeriodicQuery callback
        """
        metrics = self.spot_wrapper.metrics

        if metrics:
            metrics_msg = Metrics()
            local_time = self.spot_wrapper.robotToLocalTime(metrics.timestamp)
            metrics_msg.header.stamp = rospy.Time(local_time.seconds, local_time.nanos)

            for metric in metrics.metrics:
                if metric.label == "distance":
                    metrics_msg.distance = metric.float_value
                if metric.label == "gait cycles":
                    metrics_msg.gait_cycles = metric.int_value
                if metric.label == "time moving":
                    metrics_msg.time_moving = rospy.Time(
                        metric.duration.seconds, metric.duration.nanos
                    )
                if metric.label == "electric power":
                    metrics_msg.electric_power = rospy.Time(
                        metric.duration.seconds, metric.duration.nanos
                    )

            self.metrics_pub.publish(metrics_msg)

    def LeaseCB(self, results):
        """Callback for when the Spot Wrapper gets new lease data.

        Args:
            results: FutureWrapper object of AsyncPeriodicQuery callback
        """
        lease_array_msg = LeaseArray()
        lease_list = self.spot_wrapper.lease
        if lease_list:
            for resource in lease_list:
                new_resource = LeaseResource()
                new_resource.resource = resource.resource
                new_resource.lease.resource = resource.lease.resource
                new_resource.lease.epoch = resource.lease.epoch

                for seq in resource.lease.sequence:
                    new_resource.lease.sequence.append(seq)

                new_resource.lease_owner.client_name = resource.lease_owner.client_name
                new_resource.lease_owner.user_name = resource.lease_owner.user_name

                lease_array_msg.resources.append(new_resource)

            self.lease_pub.publish(lease_array_msg)

    def FrontImageCB(self, results):
        """Callback for when the Spot Wrapper gets new front image data.

        Args:
            results: FutureWrapper object of AsyncPeriodicQuery callback
        """
        data = self.spot_wrapper.front_images
        if data:
            image_msg0, camera_info_msg0 = getImageMsg(data[0], self.spot_wrapper)
            self.frontleft_image_pub.publish(image_msg0)
            self.frontleft_image_info_pub.publish(camera_info_msg0)
            image_msg1, camera_info_msg1 = getImageMsg(data[1], self.spot_wrapper)
            self.frontright_image_pub.publish(image_msg1)
            self.frontright_image_info_pub.publish(camera_info_msg1)
            image_msg2, camera_info_msg2 = getImageMsg(data[2], self.spot_wrapper)
            self.frontleft_depth_pub.publish(image_msg2)
            self.frontleft_depth_info_pub.publish(camera_info_msg2)
            image_msg3, camera_info_msg3 = getImageMsg(data[3], self.spot_wrapper)
            self.frontright_depth_pub.publish(image_msg3)
            self.frontright_depth_info_pub.publish(camera_info_msg3)

            self.populate_camera_static_transforms(data[0])
            self.populate_camera_static_transforms(data[1])
            self.populate_camera_static_transforms(data[2])
            self.populate_camera_static_transforms(data[3])

    def SideImageCB(self, results):
        """Callback for when the Spot Wrapper gets new side image data.

        Args:
            results: FutureWrapper object of AsyncPeriodicQuery callback
        """
        data = self.spot_wrapper.side_images
        if data:
            image_msg0, camera_info_msg0 = getImageMsg(data[0], self.spot_wrapper)
            self.left_image_pub.publish(image_msg0)
            self.left_image_info_pub.publish(camera_info_msg0)
            image_msg1, camera_info_msg1 = getImageMsg(data[1], self.spot_wrapper)
            self.right_image_pub.publish(image_msg1)
            self.right_image_info_pub.publish(camera_info_msg1)
            image_msg2, camera_info_msg2 = getImageMsg(data[2], self.spot_wrapper)
            self.left_depth_pub.publish(image_msg2)
            self.left_depth_info_pub.publish(camera_info_msg2)
            image_msg3, camera_info_msg3 = getImageMsg(data[3], self.spot_wrapper)
            self.right_depth_pub.publish(image_msg3)
            self.right_depth_info_pub.publish(camera_info_msg3)

            self.populate_camera_static_transforms(data[0])
            self.populate_camera_static_transforms(data[1])
            self.populate_camera_static_transforms(data[2])
            self.populate_camera_static_transforms(data[3])

    def RearImageCB(self, results):
        """Callback for when the Spot Wrapper gets new rear image data.

        Args:
            results: FutureWrapper object of AsyncPeriodicQuery callback
        """
        data = self.spot_wrapper.rear_images
        if data:
            mage_msg0, camera_info_msg0 = getImageMsg(data[0], self.spot_wrapper)
            self.back_image_pub.publish(mage_msg0)
            self.back_image_info_pub.publish(camera_info_msg0)
            mage_msg1, camera_info_msg1 = getImageMsg(data[1], self.spot_wrapper)
            self.back_depth_pub.publish(mage_msg1)
            self.back_depth_info_pub.publish(camera_info_msg1)

            self.populate_camera_static_transforms(data[0])
            self.populate_camera_static_transforms(data[1])

    def HandImageCB(self, results):
        """Callback for when the Spot Wrapper gets new hand image data.

        Args:
            results: FutureWrapper object of AsyncPeriodicQuery callback
        """
        data = self.spot_wrapper.hand_images
        if data:
            image_msg0, camera_info_msg0 = getImageMsg(data[0], self.spot_wrapper)
            self.hand_image_mono_pub.publish(image_msg0)
            self.hand_image_mono_info_pub.publish(camera_info_msg0)
            mage_msg1, camera_info_msg1 = getImageMsg(data[1], self.spot_wrapper)
            self.hand_depth_pub.publish(mage_msg1)
            self.hand_depth_info_pub.publish(camera_info_msg1)
            image_msg2, camera_info_msg2 = getImageMsg(data[2], self.spot_wrapper)
            self.hand_image_color_pub.publish(image_msg2)
            self.hand_image_color_info_pub.publish(camera_info_msg2)
            image_msg3, camera_info_msg3 = getImageMsg(data[3], self.spot_wrapper)
            self.hand_depth_in_hand_color_pub.publish(image_msg3)
            self.hand_depth_in_color_info_pub.publish(camera_info_msg3)

            self.populate_camera_static_transforms(data[0])
            self.populate_camera_static_transforms(data[1])
            self.populate_camera_static_transforms(data[2])
            self.populate_camera_static_transforms(data[3])

    def PointCloudCB(self, results):
        """Callback for when the Spot Wrapper gets new point cloud data.

        Args:
            results: FutureWrapper object of AsyncPeriodicQuery callback
        """
        data = self.spot_wrapper.point_clouds
        if data:
            point_cloud_msg = GetPointCloudMsg(data[0], self.spot_wrapper)
            self.point_cloud_pub.publish(point_cloud_msg)

            self.populate_lidar_static_transforms(data[0])

    def handle_claim(self, req):
        """ROS service handler for the claim service"""
        resp = self.spot_wrapper.spot_estop_lease.claim()
        return TriggerResponse(resp[0], resp[1])

    def handle_release(self, req) -> TriggerResponse:
        """ROS service handler for the release service"""
        resp = self.spot_wrapper.spot_estop_lease.release()
        return TriggerResponse(resp[0], resp[1])

    def handle_locked_stop(self, req) -> TriggerResponse:
        """Stop the current motion of the robot and disallow any further motion until the allow motion service is
        called"""
        self.allow_motion = False
        return self.handle_stop(req)

    def handle_stop(self, req) -> TriggerResponse:
        """ROS service handler for the stop service. Interrupts the currently active motion"""
        resp = self.spot_wrapper.stop()
        message = "Spot stop service was called"
        if self.navigate_as.is_active():
            self.navigate_as.set_preempted(
                NavigateToResult(success=False, message=message)
            )
        if self.trajectory_server.is_active():
            self.trajectory_server.set_preempted(
                TrajectoryResult(success=False, message=message)
            )
        if self.body_pose_as.is_active():
            self.body_pose_as.set_preempted(
                PoseBodyResult(success=False, message=message)
            )
        return TriggerResponse(resp[0], resp[1])

    def handle_self_right(self, req) -> TriggerResponse:
        """ROS service handler for the self-right service"""
        if not self.robot_allowed_to_move(autonomous_command=False):
            return TriggerResponse(False, "Robot motion is not allowed")

        resp = self.spot_wrapper.self_right()
        return TriggerResponse(resp[0], resp[1])

    def handle_sit(self, req) -> TriggerResponse:
        """ROS service handler for the sit service"""
        if not self.robot_allowed_to_move(autonomous_command=False):
            return TriggerResponse(False, "Robot motion is not allowed")

        resp = self.spot_wrapper.sit()
        return TriggerResponse(resp[0], resp[1])

    def handle_stand(self, req) -> TriggerResponse:
        """ROS service handler for the stand service"""
        if not self.robot_allowed_to_move(autonomous_command=False):
            return TriggerResponse(False, "Robot motion is not allowed")
        resp = self.spot_wrapper.stand()
        return TriggerResponse(resp[0], resp[1])

    def handle_posed_stand(self, req: PosedStandRequest) -> PosedStandResponse:
        """
        Handle a service call for the posed stand

        Args:
            req: PosedStandRequest

        Returns: PosedStandResponse
        """
        success, message = self._posed_stand(
            req.body_height, req.body_yaw, req.body_pitch, req.body_roll
        )
        return PosedStandResponse(success, message)

    def handle_posed_stand_action(self, action: PoseBodyGoal):
        """
        Handle a call to the posed stand actionserver

        If no value is provided, this is equivalent to the basic stand commmand

        Args:
            action: PoseBodyGoal

        """
        success, message = self._posed_stand(
            action.body_height, action.yaw, action.pitch, action.roll
        )
        result = PoseBodyResult(success, message)
        rospy.sleep(2)  # Only return after the body has had a chance to move
        if success:
            self.body_pose_as.set_succeeded(result)
        else:
            self.body_pose_as.set_aborted(result)

    def _posed_stand(
        self, body_height: float, yaw: float, pitch: float, roll: float
    ) -> typing.Tuple[bool, str]:
        """
        Make the robot do a posed stand with specified body height and orientation

        By empirical observation, the limit on body height is [-0.16, 0.11], and RPY are probably limited to 30
        degrees. Roll values are likely affected by the payload configuration as well. If the payload is
        misconfigured a high roll value could cause it to hit the legs

        Args:
            body_height: Height of the body relative to the default height
            yaw: Yaw to apply (in degrees)
            pitch: Pitch to apply (in degrees)
            roll: Roll to apply (in degrees)

        Returns:

        """
        if not self.robot_allowed_to_move(autonomous_command=False):
            return False, "Robot motion is not allowed"

        resp = self.spot_wrapper.stand(
            body_height=body_height,
            body_yaw=math.radians(yaw),
            body_pitch=math.radians(pitch),
            body_roll=math.radians(roll),
        )

        return resp[0], resp[1]

    def handle_power_on(self, req) -> TriggerResponse:
        """ROS service handler for the power-on service"""
        resp = self.spot_wrapper.power_on()
        return TriggerResponse(resp[0], resp[1])

    def handle_safe_power_off(self, req) -> TriggerResponse:
        """ROS service handler for the safe-power-off service"""
        resp = self.spot_wrapper.safe_power_off()
        return TriggerResponse(resp[0], resp[1])

    def handle_estop_hard(self, req) -> TriggerResponse:
        """ROS service handler to hard-eStop the robot.  The robot will immediately cut power to the motors"""
        resp = self.spot_wrapper.spot_estop_lease.assertEStop(True)
        return TriggerResponse(resp[0], resp[1])

    def handle_estop_gentle(self, req) -> TriggerResponse:
        """ROS service handler to soft-eStop the robot.  The robot will try to settle on the ground before cutting
        power to the motors"""
        resp = self.spot_wrapper.spot_estop_lease.assertEStop(False)
        return TriggerResponse(resp[0], resp[1])

    def handle_estop_release(self, req) -> TriggerResponse:
        """ROS service handler to disengage the eStop on the robot."""
        resp = self.spot_wrapper.spot_estop_lease.disengageEStop()
        return TriggerResponse(resp[0], resp[1])

    def handle_clear_behavior_fault(self, req) -> ClearBehaviorFaultResponse:
        """ROS service handler for clearing behavior faults"""
        resp = self.spot_wrapper.clear_behavior_fault(req.id)
        return ClearBehaviorFaultResponse(resp[0], resp[1])

    def handle_stair_mode(self, req) -> SetBoolResponse:
        """ROS service handler to set a stair mode to the robot."""
        try:
            mobility_params = self.spot_wrapper.get_mobility_params()
            mobility_params.stair_hint = req.data
            self.spot_wrapper.set_mobility_params(mobility_params)
            return SetBoolResponse(
                True, "Success, stair mode set to {}".format(req.data)
            )
        except Exception as e:
            return SetBoolResponse(False, "Error:{}".format(e))

    def handle_locomotion_mode(self, req) -> SetLocomotionResponse:
        """ROS service handler to set locomotion mode"""
        if req.locomotion_mode in [0, 9] or req.locomotion_mode > 10:
            msg = "Attempted to set locomotion mode to {}, which is an invalid value.".format(
                req.locomotion_mode
            )
            rospy.logerr(msg)
            return SetLocomotionResponse(False, msg)
        try:
            mobility_params = self.spot_wrapper.get_mobility_params()
            mobility_params.locomotion_hint = req.locomotion_mode
            self.spot_wrapper.set_mobility_params(mobility_params)
            return SetLocomotionResponse(
                True, "Success, locomotion mode set to {}".format(req.locomotion_mode)
            )
        except Exception as e:
            return SetLocomotionResponse(False, "Error:{}".format(e))

    def handle_swing_height(self, req) -> SetSwingHeightResponse:
        """ROS service handler to set the step swing height"""
        if req.swing_height == 0 or req.swing_height > 3:
            msg = "Attempted to set step swing height to {}, which is an invalid value.".format(
                req.swing_height
            )
            rospy.logerr(msg)
            return SetSwingHeightResponse(False, msg)
        try:
            mobility_params = self.spot_wrapper.get_mobility_params()
            mobility_params.swing_height = req.swing_height
            self.spot_wrapper.set_mobility_params(mobility_params)
            return SetSwingHeightResponse(
                True, "Success, step swing height set to {}".format(req.swing_height)
            )
        except Exception as e:
            return SetSwingHeightResponse(False, "Error:{}".format(e))

    def handle_velocity_limit(self, req) -> SetVelocityResponse:
        """
        Handle a velocity_limit service call.

        Args:
            req: SetVelocityRequest containing requested velocity limit

        Returns: SetVelocityResponse
        """
        success, message = self.set_velocity_limits(
            req.velocity_limit.linear.x,
            req.velocity_limit.linear.y,
            req.velocity_limit.angular.z,
        )
        return SetVelocityResponse(success, message)

    def set_velocity_limits(
        self, max_linear_x: float, max_linear_y: float, max_angular_z: float
    ) -> typing.Tuple[bool, str]:
        """
        Modify the mobility params to have a limit on the robot's velocity during trajectory commands.
        Velocities sent to cmd_vel ignore these values

        Passing 0 to any of the values will use spot's internal limits

        Args:
            max_linear_x: Maximum forwards/backwards velocity
            max_linear_y: Maximum lateral velocity
            max_angular_z: Maximum rotation velocity

        Returns: (bool, str) boolean indicating whether the call was successful, along with a message

        """
        if any(
            map(lambda x: 0 < x < 0.15, [max_linear_x, max_linear_y, max_angular_z])
        ):
            return (
                False,
                "Error: One of the values provided to velocity limits was below 0.15. Values in the range ("
                "0,0.15) can cause unexpected behaviour of the trajectory command.",
            )
        try:
            mobility_params = self.spot_wrapper.get_mobility_params()
            mobility_params.vel_limit.CopyFrom(
                SE2VelocityLimit(
                    max_vel=math_helpers.SE2Velocity(
                        max_linear_x, max_linear_y, max_angular_z
                    ).to_proto(),
                    min_vel=math_helpers.SE2Velocity(
                        -max_linear_x, -max_linear_y, -max_angular_z
                    ).to_proto(),
                )
            )
            self.spot_wrapper.set_mobility_params(mobility_params)
            return True, "Succes, velocity limits set to ({},{},{})".format(
                max_linear_x, max_linear_y, max_angular_z
            )
        except Exception as e:
            return False, "Error:{}".format(e)

    def _transform_pose_to_body_frame(self, pose: PoseStamped) -> PoseStamped:
        """
        Transform a pose to the body frame

        Args:
            pose: PoseStamped to transform

        Raises: tf2_ros.LookupException if the transform lookup fails

        Returns: Transformed pose in body frame if given pose is not in the body frame, or the original pose if it is
        in the body frame
        """
        if pose.header.frame_id == "body":
            return pose

        body_to_fixed = self.tf_buffer.lookup_transform(
            "body", pose.header.frame_id, rospy.Time()
        )

        pose_in_body = tf2_geometry_msgs.do_transform_pose(pose, body_to_fixed)
        pose_in_body.header.frame_id = "body"

        return pose_in_body

    def robot_allowed_to_move(self, autonomous_command: bool = True) -> bool:
        """
        Check if the robot is allowed to move. This means checking both that autonomy is enabled, which can only be
        set when the driver is started, and also that motion is allowed, the state of which can change while the
        driver is running

        Args:
            autonomous_command: If true, indicates that this function should also check if autonomy is enabled

        Returns: True if the robot is allowed to move, false otherwise

        """
        if not self.allow_motion:
            rospy.logwarn(
                "Spot is not currently allowed to move. Use the allow_motion service to allow the robot to "
                "move."
            )
        autonomy_ok = True
        if autonomous_command:
            if not self.autonomy_enabled:
                rospy.logwarn(
                    "Spot is not allowed to be autonomous because this instance of the driver was started "
                    "with it disabled. Set autonomy_enabled to true in the launch file to enable it."
                )
                autonomy_ok = False

            if self.is_charging:
                rospy.logwarn(
                    "Spot cannot be autonomous because it is connected to shore power."
                )
                autonomy_ok = False

        return self.allow_motion and autonomy_ok

    def handle_allow_motion(self, req: SetBool) -> typing.Tuple[bool, str]:
        """
        Handle a call to set whether motion is allowed or not

        When motion is not allowed, any service call or topic which can move the robot will return without doing
        anything

        Returns: (bool, str) True if successful, along with a message

        """
        self.allow_motion: bool = req.data
        rospy.loginfo(
            "Robot motion is now {}".format(
                "allowed" if self.allow_motion else "disallowed"
            )
        )
        if not self.allow_motion:
            # Always send a stop command if disallowing motion, in case the robot is moving when it is sent
            self.spot_wrapper.stop()

        return True, "Spot motion was {}".format("enabled" if req.data else "disabled")

    def handle_obstacle_params(self, req: MobilityParams) -> typing.Tuple[bool, str]:
        """
        Handle a call to set the obstacle params part of mobility params. The previous values are always overwritten.

        Args:
            req:

        Returns: (bool, str) True if successful, along with a message

        """
        mobility_params = self.spot_wrapper.get_mobility_params()
        obstacle_params = spot_command_pb2.ObstacleParams()
        # Currently only the obstacle setting that we allow is the padding. The previous value is always overwritten
        # Clamp to the range [0, 0.5] as on the controller
        if req.obstacle_params.obstacle_avoidance_padding < 0:
            rospy.logwarn(
                "Received padding value of {}, clamping to 0".format(
                    req.obstacle_params.obstacle_avoidance_padding
                )
            )
            req.obstacle_params.obstacle_avoidance_padding = 0
        if req.obstacle_params.obstacle_avoidance_padding > 0.5:
            rospy.logwarn(
                "Received padding value of {}, clamping to 0.5".format(
                    req.obstacle_params.obstacle_avoidance_padding
                )
            )
            req.obstacle_params.obstacle_avoidance_padding = 0.5

        disable_notallowed = ""
        if any(
            [
                req.obstacle_params.disable_vision_foot_obstacle_avoidance,
                req.obstacle_params.disable_vision_foot_constraint_avoidance,
                req.obstacle_params.disable_vision_body_obstacle_avoidance,
                req.obstacle_params.disable_vision_foot_obstacle_body_assist,
                req.obstacle_params.disable_vision_negative_obstacles,
            ]
        ):
            disable_notallowed = " Disabling any of the obstacle avoidance components is not currently allowed."
            rospy.logerr(
                "At least one of the disable settings on obstacle params was true."
                + disable_notallowed
            )

        obstacle_params.obstacle_avoidance_padding = (
            req.obstacle_params.obstacle_avoidance_padding
        )

        mobility_params.obstacle_params.CopyFrom(obstacle_params)
        self.spot_wrapper.set_mobility_params(mobility_params)
        return True, "Successfully set obstacle params" + disable_notallowed

    def handle_terrain_params(self, req: MobilityParams) -> typing.Tuple[bool, str]:
        """
        Handle a call to set the terrain params part of mobility params. The previous values are always overwritten

        Args:
            req:

        Returns: (bool, str) True if successful, along with a message

        """
        mobility_params = self.spot_wrapper.get_mobility_params()

        # We always overwrite the previous settings of these values. Reject if not within recommended limits (as on
        # the controller)
        if 0.2 <= req.terrain_params.ground_mu_hint <= 0.8:
            # For some reason assignment to ground_mu_hint is not allowed once the terrain params are initialised
            # Must initialise with the protobuf type DoubleValue for initialisation to work
            terrain_params = spot_command_pb2.TerrainParams(
                ground_mu_hint=DoubleValue(value=req.terrain_params.ground_mu_hint)
            )
        else:
            return (
                False,
                "Failed to set terrain params, ground_mu_hint of {} is not in the range [0.4, 0.8]".format(
                    req.terrain_params.ground_mu_hint
                ),
            )

        if req.terrain_params.grated_surfaces_mode in [1, 2, 3]:
            terrain_params.grated_surfaces_mode = (
                req.terrain_params.grated_surfaces_mode
            )
        else:
            return (
                False,
                "Failed to set terrain params, grated_surfaces_mode {} was not one of [1, 2, 3]".format(
                    req.terrain_params.grated_surfaces_mode
                ),
            )

        mobility_params.terrain_params.CopyFrom(terrain_params)
        self.spot_wrapper.set_mobility_params(mobility_params)
        return True, "Successfully set terrain params"

    def trajectory_callback(self, msg: PoseStamped):
        """
        Handle a callback from the trajectory topic requesting to go to a location

        The trajectory will time out after 5 seconds

        Args:
            msg: PoseStamped containing desired pose

        Returns:
        """
        if not self.robot_allowed_to_move():
            rospy.logerr(
                "Trajectory topic received a message but the robot is not allowed to move."
            )
            return

        try:
            self._send_trajectory_command(
                self._transform_pose_to_body_frame(msg), rospy.Duration(5)
            )
        except tf2_ros.LookupException as e:
            rospy.logerr(str(e))

    def handle_trajectory(self, req: TrajectoryGoal):
        """ROS actionserver execution handler to handle receiving a request to move to a location"""
        if not self.robot_allowed_to_move():
            rospy.logerr(
                "Trajectory service was called but robot is not allowed to move"
            )
            self.trajectory_server.set_aborted(
                TrajectoryResult(False, "Robot is not allowed to move.")
            )
            return

        target_pose = req.target_pose
        if req.target_pose.header.frame_id != "body":
            rospy.logwarn("Pose given was not in the body frame, will transform")
            try:
                target_pose = self._transform_pose_to_body_frame(target_pose)
            except tf2_ros.LookupException as e:
                self.trajectory_server.set_aborted(
                    TrajectoryResult(False, "Could not transform pose into body frame")
                )
                return
        if req.duration.data.to_sec() <= 0:
            self.trajectory_server.set_aborted(
                TrajectoryResult(False, "duration must be larger than 0")
            )
            return

        cmd_duration = rospy.Duration(req.duration.data.secs, req.duration.data.nsecs)
        resp = self._send_trajectory_command(
            target_pose, cmd_duration, req.precise_positioning
        )

        def timeout_cb(trajectory_server, _):
            trajectory_server.publish_feedback(
                TrajectoryFeedback("Failed to reach goal, timed out")
            )
            trajectory_server.set_aborted(
                TrajectoryResult(False, "Failed to reach goal, timed out")
            )

        # Abort the actionserver if cmd_duration is exceeded - the driver stops but does not provide feedback to
        # indicate this so we monitor it ourselves
        cmd_timeout = rospy.Timer(
            cmd_duration,
            functools.partial(timeout_cb, self.trajectory_server),
            oneshot=True,
        )

        # Sleep to allow some feedback to come through from the trajectory command
        rospy.sleep(0.25)
        if self.spot_wrapper._trajectory_status_unknown:
            rospy.logerr(
                "Sent trajectory request to spot but received unknown feedback. Resending command. This will "
                "only be attempted once"
            )
            # If we receive an unknown result from the trajectory, something went wrong internally (not
            # catastrophically). We need to resend the command, because getting status unknown happens right when
            # the command is sent. It's unclear right now why this happens
            resp = self._send_trajectory_command(
                target_pose, cmd_duration, req.precise_positioning
            )
            cmd_timeout.shutdown()
            cmd_timeout = rospy.Timer(
                cmd_duration,
                functools.partial(timeout_cb, self.trajectory_server),
                oneshot=True,
            )

        # The trajectory command is non-blocking but we need to keep this function up in order to interrupt if a
        # preempt is requested and to return success if/when the robot reaches the goal. Also check the is_active to
        # monitor whether the timeout_cb has already aborted the command
        rate = rospy.Rate(10)
        while (
            not rospy.is_shutdown()
            and not self.trajectory_server.is_preempt_requested()
            and not self.spot_wrapper.at_goal
            and self.trajectory_server.is_active()
            and not self.spot_wrapper._trajectory_status_unknown
        ):
            if self.spot_wrapper.near_goal:
                if self.spot_wrapper._last_trajectory_command_precise:
                    self.trajectory_server.publish_feedback(
                        TrajectoryFeedback("Near goal, performing final adjustments")
                    )
                else:
                    self.trajectory_server.publish_feedback(
                        TrajectoryFeedback("Near goal")
                    )
            else:
                self.trajectory_server.publish_feedback(
                    TrajectoryFeedback("Moving to goal")
                )
            rate.sleep()

        # If still active after exiting the loop, the command did not time out
        if self.trajectory_server.is_active():
            cmd_timeout.shutdown()
            if self.trajectory_server.is_preempt_requested():
                self.trajectory_server.publish_feedback(TrajectoryFeedback("Preempted"))
                self.trajectory_server.set_preempted()
                self.spot_wrapper.stop()

            if self.spot_wrapper.at_goal:
                self.trajectory_server.publish_feedback(
                    TrajectoryFeedback("Reached goal")
                )
                self.trajectory_server.set_succeeded(TrajectoryResult(resp[0], resp[1]))
            else:
                self.trajectory_server.publish_feedback(
                    TrajectoryFeedback("Failed to reach goal")
                )
                self.trajectory_server.set_aborted(
                    TrajectoryResult(False, "Failed to reach goal")
                )

    def handle_roll_over_right(self, req) -> TriggerResponse:
        """Robot sit down and roll on to it its side for easier battery access"""
        del req
        resp = self.spot_wrapper.battery_change_pose(1)
        return TriggerResponse(resp[0], resp[1])

    def handle_roll_over_left(self, req) -> TriggerResponse:
        """Robot sit down and roll on to it its side for easier battery access"""
        del req
        resp = self.spot_wrapper.battery_change_pose(2)
        return TriggerResponse(resp[0], resp[1])

    def handle_dock(self, req) -> DockResponse:
        """Dock the robot"""
        resp = self.spot_wrapper.spot_docking.dock(req.dock_id)
        return DockResponse(resp[0], resp[1])

    def handle_undock(self, req) -> TriggerResponse:
        """Undock the robot"""
        resp = self.spot_wrapper.spot_docking.undock()
        return TriggerResponse(resp[0], resp[1])

<<<<<<< HEAD
    def handle_get_docking_state(self, req) -> GetDockStateResponse:
=======
    def handle_dock_action(self, req: DockGoal):
        if req.undock:
            resp = self.spot_wrapper.undock()
        else:
            resp = self.spot_wrapper.dock(req.dock_id)

        if resp[0]:
            self.dock_as.set_succeeded(DockResult(resp[0], resp[1]))
        else:
            self.dock_as.set_aborted(DockResult(resp[0], resp[1]))

    def handle_get_docking_state(self, req):
>>>>>>> 51c1c83b
        """Get docking state of robot"""
        resp = self.spot_wrapper.spot_docking.get_docking_state()
        return GetDockStateResponse(GetDockStatesFromState(resp))

    def _send_trajectory_command(self, pose, duration, precise=True):
        """
        Send a trajectory command to the robot

        Args:
            pose: Pose the robot should go to. Must be in the body frame
            duration: After this duration, the command will time out and the robot will stop
            precise: If true, the robot will position itself precisely at the target pose, otherwise it will end up
                     near (within ~0.5m, rotation optional) the requested location

        Returns: (bool, str) tuple indicating whether the command was successfully sent, and a message

        """
        if not self.robot_allowed_to_move():
            rospy.logerr("send trajectory was called but motion is not allowed.")
            return

        if pose.header.frame_id != "body":
            rospy.logerr("Trajectory command poses must be in the body frame")
            return

        return self.spot_wrapper.trajectory_cmd(
            goal_x=pose.pose.position.x,
            goal_y=pose.pose.position.y,
            goal_heading=math_helpers.Quat(
                w=pose.pose.orientation.w,
                x=pose.pose.orientation.x,
                y=pose.pose.orientation.y,
                z=pose.pose.orientation.z,
            ).to_yaw(),
            cmd_duration=duration.to_sec(),
            precise_position=precise,
        )

    def cmdVelCallback(self, data):
        """Callback for cmd_vel command"""
        if not self.robot_allowed_to_move():
            rospy.logerr("cmd_vel received a message but motion is not allowed.")
            return

        self.spot_wrapper.velocity_cmd(data.linear.x, data.linear.y, data.angular.z)

    def in_motion_or_idle_pose_cb(self, data):
        """
        Callback for pose to be used while in motion or idling

        This sets the body control field in the mobility params. This means that the pose will be used while a motion
        command is executed. Only the pitch is maintained while moving. The roll and yaw will be applied by the idle
        stand command.
        """
        if not self.robot_allowed_to_move(autonomous_command=False):
            rospy.logerr("body pose received a message but motion is not allowed.")
            return

        self._set_in_motion_or_idle_body_pose(data)

    def handle_in_motion_or_idle_body_pose(self, goal: PoseBodyGoal):
        """
        Handle a goal received from the pose body actionserver

        Args:
            goal: PoseBodyGoal containing a pose to apply to the body

        Returns:

        """
        # We can change the body pose if autonomy is not allowed
        if not self.robot_allowed_to_move(autonomous_command=False):
            rospy.logerr("body pose actionserver was called but motion is not allowed.")
            return

        # If the body_pose is empty, we use the rpy + height components instead
        if goal.body_pose == Pose():
            # If the rpy+body height are all zero then we set the body to neutral pose
            if not any(
                [
                    goal.roll,
                    goal.pitch,
                    goal.yaw,
                    not math.isclose(goal.body_height, 0, abs_tol=1e-9),
                ]
            ):
                pose = Pose()
                pose.orientation.w = 1
                self._set_in_motion_or_idle_body_pose(pose)
            else:
                pose = Pose()
                # Multiplication order is important to get the correct quaternion
                orientation_quat = (
                    math_helpers.Quat.from_yaw(math.radians(goal.yaw))
                    * math_helpers.Quat.from_pitch(math.radians(goal.pitch))
                    * math_helpers.Quat.from_roll(math.radians(goal.roll))
                )
                pose.orientation.x = orientation_quat.x
                pose.orientation.y = orientation_quat.y
                pose.orientation.z = orientation_quat.z
                pose.orientation.w = orientation_quat.w
                pose.position.z = goal.body_height
                self._set_in_motion_or_idle_body_pose(pose)
        else:
            self._set_in_motion_or_idle_body_pose(goal.body_pose)
        # Give it some time to move
        rospy.sleep(2)
        self.body_pose_as.set_succeeded(
            PoseBodyResult(success=True, message="Successfully posed body")
        )

    def _set_in_motion_or_idle_body_pose(self, pose):
        """
        Set the pose of the body which should be applied while in motion or idle

        Args:
            pose: Pose to be applied to the body. Only the body height is taken from the position component

        Returns:

        """
        q = Quaternion()
        q.x = pose.orientation.x
        q.y = pose.orientation.y
        q.z = pose.orientation.z
        q.w = pose.orientation.w
        position = geometry_pb2.Vec3(z=pose.position.z)
        pose = geometry_pb2.SE3Pose(position=position, rotation=q)
        point = trajectory_pb2.SE3TrajectoryPoint(pose=pose)
        traj = trajectory_pb2.SE3Trajectory(points=[point])
        body_control = spot_command_pb2.BodyControlParams(base_offset_rt_footprint=traj)

        mobility_params = self.spot_wrapper.get_mobility_params()
        mobility_params.body_control.CopyFrom(body_control)
        self.spot_wrapper.set_mobility_params(mobility_params)

    def handle_list_graph(self, upload_path) -> ListGraphResponse:
        """ROS service handler for listing graph_nav waypoint_ids"""
        resp = self.spot_wrapper.spot_graph_nav.list_graph(upload_path)
        return ListGraphResponse(resp)

    def handle_navigate_to_feedback(self):
        """Thread function to send navigate_to feedback"""
        while not rospy.is_shutdown() and self.run_navigate_to:
            localization_state = (
                self.spot_wrapper._graph_nav_client.get_localization_state()
            )
            if localization_state.localization.waypoint_id:
                self.navigate_as.publish_feedback(
                    NavigateToFeedback(localization_state.localization.waypoint_id)
                )
            rospy.Rate(10).sleep()

    def handle_navigate_to(self, msg: NavigateToGoal):
        if not self.robot_allowed_to_move():
            rospy.logerr("navigate_to was requested but robot is not allowed to move.")
            self.navigate_as.set_aborted(
                NavigateToResult(False, "Autonomy is not enabled")
            )
            return

        # create thread to periodically publish feedback
        feedback_thread = threading.Thread(
            target=self.handle_navigate_to_feedback, args=()
        )
        self.run_navigate_to = True
        feedback_thread.start()

        # TODO: Confirm whether we need sit robot first
        self.spot_wrapper.sit()
        # run navigate_to
        resp = self.spot_wrapper.spot_graph_nav.navigate_to(
            upload_path=msg.upload_path,
            navigate_to=msg.navigate_to,
            initial_localization_fiducial=msg.initial_localization_fiducial,
            initial_localization_waypoint=msg.initial_localization_waypoint,
        )
        self.run_navigate_to = False
        feedback_thread.join()

        # check status
        if resp[0]:
            self.navigate_as.set_succeeded(NavigateToResult(resp[0], resp[1]))
        else:
            self.navigate_as.set_aborted(NavigateToResult(resp[0], resp[1]))

    def populate_camera_static_transforms(self, image_data):
        """Check data received from one of the image tasks and use the transform snapshot to extract the camera frame
        transforms. This is the transforms from body->frontleft->frontleft_fisheye, for example. These transforms
        never change, but they may be calibrated slightly differently for each robot so we need to generate the
        transforms at runtime.

        Args:
        image_data: Image protobuf data from the wrapper
        """
        # We exclude the odometry frames from static transforms since they are not static. We can ignore the body
        # frame because it is a child of odom or vision depending on the mode_parent_odom_tf, and will be published
        # by the non-static transform publishing that is done by the state callback
        excluded_frames = [
            self.tf_name_vision_odom,
            self.tf_name_kinematic_odom,
            "body",
        ]
        for frame_name in image_data.shot.transforms_snapshot.child_to_parent_edge_map:
            if frame_name in excluded_frames:
                continue
            parent_frame = (
                image_data.shot.transforms_snapshot.child_to_parent_edge_map.get(
                    frame_name
                ).parent_frame_name
            )
            existing_transforms = [
                (transform.header.frame_id, transform.child_frame_id)
                for transform in self.sensors_static_transforms
            ]
            if (parent_frame, frame_name) in existing_transforms:
                # We already extracted this transform
                continue

            transform = (
                image_data.shot.transforms_snapshot.child_to_parent_edge_map.get(
                    frame_name
                )
            )
            local_time = self.spot_wrapper.robotToLocalTime(
                image_data.shot.acquisition_time
            )
            tf_time = rospy.Time(local_time.seconds, local_time.nanos)
            static_tf = populateTransformStamped(
                tf_time,
                transform.parent_frame_name,
                frame_name,
                transform.parent_tform_child,
            )
            self.sensors_static_transforms.append(static_tf)
            self.sensors_static_transform_broadcaster.sendTransform(
                self.sensors_static_transforms
            )

    def populate_lidar_static_transforms(
        self, point_cloud_data: point_cloud_pb2.PointCloud
    ):
        """Check data received from one of the point cloud tasks and use the transform snapshot to extract the lidar frame
        transforms. This is the transforms from body->sensor, for example. These transforms
        never change, but they may be calibrated slightly differently for each robot so we need to generate the
        transforms at runtime.

        Args:
        point_cloud_data: PointCloud protobuf data from the wrapper
        """
        # We exclude the odometry frames from static transforms since they are not static. We can ignore the body
        # frame because it is a child of odom or vision depending on the mode_parent_odom_tf, and will be published
        # by the non-static transform publishing that is done by the state callback
        excluded_frames = [
            self.tf_name_vision_odom,
            self.tf_name_kinematic_odom,
            "body",
        ]
        for (
            frame_name
        ) in (
            point_cloud_data.point_cloud.source.transforms_snapshot.child_to_parent_edge_map
        ):
            if frame_name in excluded_frames:
                continue
            parent_frame = point_cloud_data.point_cloud.source.transforms_snapshot.child_to_parent_edge_map.get(
                frame_name
            ).parent_frame_name
            existing_transforms = [
                (transform.header.frame_id, transform.child_frame_id)
                for transform in self.sensors_static_transforms
            ]
            if (parent_frame, frame_name) in existing_transforms:
                # We already extracted this transform
                continue

            transform = point_cloud_data.point_cloud.source.transforms_snapshot.child_to_parent_edge_map.get(
                frame_name
            )
            local_time = self.spot_wrapper.robotToLocalTime(
                point_cloud_data.point_cloud.source.acquisition_time
            )
            tf_time = rospy.Time(local_time.seconds, local_time.nanos)
            static_tf = populateTransformStamped(
                tf_time,
                transform.parent_frame_name,
                frame_name,
                transform.parent_tform_child,
            )
            self.sensors_static_transforms.append(static_tf)
            self.sensors_static_transform_broadcaster.sendTransform(
                self.sensors_static_transforms
            )

    def handle_spot_check(self, req: SpotCheckRequest) -> SpotCheckResponse:
        """ROS service handler for spot_check"""
        if req.revert_calibration:
            resp = self.spot_wrapper.spot_check.revert_calibration()
        elif req.start and req.blocking:
            resp = self.spot_wrapper.spot_check.blocking_check()
        elif req.start:
            resp = self.spot_wrapper.spot_check.start_check()
        elif req.feedback_only:
            resp = self.spot_wrapper.spot_check.get_feedback()
        else:
            resp = self.spot_wrapper.spot_check.stop_check()

        if self.spot_wrapper.spot_check.spot_check_resp:
            return GetSpotCheckResultsMsg(
                self.spot_wrapper.spot_check.spot_check_resp, resp
            )
        else:
            return SpotCheckResponse(success=resp[0], message=resp[1])

    # Arm functions ##################################################
    def handle_arm_stow(self, srv_data) -> TriggerResponse:
        """ROS service handler to command the arm to stow, home position"""
        resp = self.spot_wrapper.spot_arm.arm_stow()
        return TriggerResponse(resp[0], resp[1])

    def handle_arm_unstow(self, srv_data) -> TriggerResponse:
        """ROS service handler to command the arm to unstow, joints are all zeros"""
        resp = self.spot_wrapper.spot_arm.arm_unstow()
        return TriggerResponse(resp[0], resp[1])

    def handle_arm_joint_move(
        self, srv_data: ArmJointMovementRequest
    ) -> ArmJointMovementResponse:
        """ROS service handler to send joint movement to the arm to execute"""
        resp = self.spot_wrapper.spot_arm.arm_joint_move(
            joint_targets=srv_data.joint_target
        )
        return ArmJointMovementResponse(resp[0], resp[1])

    def handle_force_trajectory(self, srv_data) -> ArmForceTrajectoryResponse:
        """ROS service handler to send a force trajectory up or down a vertical force"""
        resp = self.spot_wrapper.spot_arm.force_trajectory(data=srv_data)
        return ArmForceTrajectoryResponse(resp[0], resp[1])

    def handle_gripper_open(self, srv_data) -> TriggerResponse:
        """ROS service handler to open the gripper"""
        resp = self.spot_wrapper.spot_arm.gripper_open()
        return TriggerResponse(resp[0], resp[1])

    def handle_gripper_close(self, srv_data) -> TriggerResponse:
        """ROS service handler to close the gripper"""
        resp = self.spot_wrapper.spot_arm.gripper_close()
        return TriggerResponse(resp[0], resp[1])

    def handle_gripper_angle_open(
        self, srv_data: GripperAngleMoveRequest
    ) -> GripperAngleMoveResponse:
        """ROS service handler to open the gripper at an angle"""
        resp = self.spot_wrapper.spot_arm.gripper_angle_open(
            gripper_ang=srv_data.gripper_angle
        )
        return GripperAngleMoveResponse(resp[0], resp[1])

    def handle_arm_carry(self, srv_data) -> TriggerResponse:
        """ROS service handler to put arm in carry mode"""
        resp = self.spot_wrapper.spot_arm.arm_carry()
        return TriggerResponse(resp[0], resp[1])

    def handle_gripper_pose(self, srv_data: HandPoseRequest) -> HandPoseResponse:
        """ROS service to give a position to the gripper"""
<<<<<<< HEAD
        resp = self.spot_wrapper.spot_arm.hand_pose(data=srv_data)
        return HandPoseResponse(resp[0], resp[1])

    def handle_grasp_3d(self, srv_data: Grasp3dRequest) -> Grasp3dResponse:
        """ROS service to grasp an object by x,y,z coordinates in given frame"""
        resp = self.spot_wrapper.spot_arm.grasp_3d(
=======
        resp = self.spot_wrapper.hand_pose(data=srv_data)
        return HandPoseResponse(resp[0], resp[1])

    def handle_grasp_3d(self, srv_data: Grasp3dRequest):
        """ROS service to grasp an object by x,y,z coordinates in given frame"""
        resp = self.spot_wrapper.grasp_3d(
>>>>>>> 51c1c83b
            frame=srv_data.frame_name,
            object_rt_frame=srv_data.object_rt_frame,
        )
        return Grasp3dResponse(resp[0], resp[1])

    ##################################################################

    def shutdown(self):
        rospy.loginfo("Shutting down ROS driver for Spot")
        self.spot_wrapper.sit()
        rospy.Rate(0.25).sleep()
        self.spot_wrapper.disconnect()

    def publish_mobility_params(self):
        mobility_params_msg = MobilityParams()
        try:
            mobility_params = self.spot_wrapper.get_mobility_params()
            mobility_params_msg.body_control.position.x = (
                mobility_params.body_control.base_offset_rt_footprint.points[
                    0
                ].pose.position.x
            )
            mobility_params_msg.body_control.position.y = (
                mobility_params.body_control.base_offset_rt_footprint.points[
                    0
                ].pose.position.y
            )
            mobility_params_msg.body_control.position.z = (
                mobility_params.body_control.base_offset_rt_footprint.points[
                    0
                ].pose.position.z
            )
            mobility_params_msg.body_control.orientation.x = (
                mobility_params.body_control.base_offset_rt_footprint.points[
                    0
                ].pose.rotation.x
            )
            mobility_params_msg.body_control.orientation.y = (
                mobility_params.body_control.base_offset_rt_footprint.points[
                    0
                ].pose.rotation.y
            )
            mobility_params_msg.body_control.orientation.z = (
                mobility_params.body_control.base_offset_rt_footprint.points[
                    0
                ].pose.rotation.z
            )
            mobility_params_msg.body_control.orientation.w = (
                mobility_params.body_control.base_offset_rt_footprint.points[
                    0
                ].pose.rotation.w
            )
            mobility_params_msg.locomotion_hint = mobility_params.locomotion_hint
            mobility_params_msg.stair_hint = mobility_params.stair_hint
            mobility_params_msg.swing_height = mobility_params.swing_height
            mobility_params_msg.obstacle_params.obstacle_avoidance_padding = (
                mobility_params.obstacle_params.obstacle_avoidance_padding
            )
            mobility_params_msg.obstacle_params.disable_vision_foot_obstacle_avoidance = (
                mobility_params.obstacle_params.disable_vision_foot_obstacle_avoidance
            )
            mobility_params_msg.obstacle_params.disable_vision_foot_constraint_avoidance = (
                mobility_params.obstacle_params.disable_vision_foot_constraint_avoidance
            )
            mobility_params_msg.obstacle_params.disable_vision_body_obstacle_avoidance = (
                mobility_params.obstacle_params.disable_vision_body_obstacle_avoidance
            )
            mobility_params_msg.obstacle_params.disable_vision_foot_obstacle_body_assist = (
                mobility_params.obstacle_params.disable_vision_foot_obstacle_body_assist
            )
            mobility_params_msg.obstacle_params.disable_vision_negative_obstacles = (
                mobility_params.obstacle_params.disable_vision_negative_obstacles
            )
            if mobility_params.HasField("terrain_params"):
                if mobility_params.terrain_params.HasField("ground_mu_hint"):
                    mobility_params_msg.terrain_params.ground_mu_hint = (
                        mobility_params.terrain_params.ground_mu_hint
                    )
                    # hasfield does not work on grated surfaces mode
                if hasattr(mobility_params.terrain_params, "grated_surfaces_mode"):
                    mobility_params_msg.terrain_params.grated_surfaces_mode = (
                        mobility_params.terrain_params.grated_surfaces_mode
                    )

            # The velocity limit values can be set independently so make sure each of them exists before setting
            if mobility_params.HasField("vel_limit"):
                if hasattr(mobility_params.vel_limit.max_vel.linear, "x"):
                    mobility_params_msg.velocity_limit.linear.x = (
                        mobility_params.vel_limit.max_vel.linear.x
                    )
                if hasattr(mobility_params.vel_limit.max_vel.linear, "y"):
                    mobility_params_msg.velocity_limit.linear.y = (
                        mobility_params.vel_limit.max_vel.linear.y
                    )
                if hasattr(mobility_params.vel_limit.max_vel, "angular"):
                    mobility_params_msg.velocity_limit.angular.z = (
                        mobility_params.vel_limit.max_vel.angular
                    )
        except Exception as e:
            rospy.logerr("Error:{}".format(e))
            pass
        self.mobility_params_pub.publish(mobility_params_msg)

    def publish_feedback(self):
        feedback_msg = Feedback()
        feedback_msg.standing = self.spot_wrapper.is_standing
        feedback_msg.sitting = self.spot_wrapper.is_sitting
        feedback_msg.moving = self.spot_wrapper.is_moving
        id_: robot_id_pb2.RobotId = self.spot_wrapper.id
        try:
            feedback_msg.serial_number = id_.serial_number
            feedback_msg.species = id_.species
            feedback_msg.version = id_.version
            feedback_msg.nickname = id_.nickname
            feedback_msg.computer_serial_number = id_.computer_serial_number
        except:
            pass
        self.feedback_pub.publish(feedback_msg)

    def publish_allow_motion(self):
        self.motion_allowed_pub.publish(self.allow_motion)

    def check_for_subscriber(self):
        for pub in list(self.camera_pub_to_async_task_mapping.keys()):
            task_name = self.camera_pub_to_async_task_mapping[pub]
            if (
                task_name not in self.active_camera_tasks
                and pub.get_num_connections() > 0
            ):
                self.spot_wrapper.update_image_tasks(task_name)
                self.active_camera_tasks.append(task_name)
                print(
                    f"Detected subscriber for {task_name} task, adding task to publish"
                )

    def initialize_spot_wrapper(self):
        if not self.spot_wrapper:
            self.spot_wrapper = SpotWrapper(
                self.username,
                self.password,
                self.hostname,
                self.logger,
                self.estop_timeout,
                self.rates,
                self.callbacks,
            )

    def initialize_tf2(self):
        self.tf_buffer = tf2_ros.Buffer()
        self.tf_listener = tf2_ros.TransformListener(self.tf_buffer)

        self.sensors_static_transform_broadcaster = tf2_ros.StaticTransformBroadcaster()
        # Static transform broadcaster is super simple and just a latched publisher. Every time we add a new static
        # transform we must republish all static transforms from this source, otherwise the tree will be incomplete.
        # We keep a list of all the static transforms we already have so they can be republished, and so we can check
        # which ones we already have
        self.sensors_static_transforms = []

        # Spot has 2 types of odometries: 'odom' and 'vision'
        # The former one is kinematic odometry and the second one is a combined odometry of vision and kinematics
        # These params enables to change which odometry frame is a parent of body frame and to change tf names of each odometry frames.
        self.mode_parent_odom_tf = rospy.get_param(
            "~mode_parent_odom_tf", "odom"
        )  # 'vision' or 'odom'
        self.tf_name_kinematic_odom = rospy.get_param("~tf_name_kinematic_odom", "odom")
        self.tf_name_raw_kinematic = "odom"
        self.tf_name_vision_odom = rospy.get_param("~tf_name_vision_odom", "vision")
        self.tf_name_raw_vision = "vision"
        if (
            self.mode_parent_odom_tf != self.tf_name_raw_kinematic
            and self.mode_parent_odom_tf != self.tf_name_raw_vision
        ):
            rospy.logerr(
                "rosparam '~mode_parent_odom_tf' should be 'odom' or 'vision'."
            )
            return

    def initialize_publishers(self):
        # Images #
        self.back_image_pub = rospy.Publisher("camera/back/image", Image, queue_size=10)
        self.frontleft_image_pub = rospy.Publisher(
            "camera/frontleft/image", Image, queue_size=10
        )
        self.frontright_image_pub = rospy.Publisher(
            "camera/frontright/image", Image, queue_size=10
        )
        self.left_image_pub = rospy.Publisher("camera/left/image", Image, queue_size=10)
        self.right_image_pub = rospy.Publisher(
            "camera/right/image", Image, queue_size=10
        )
        self.hand_image_mono_pub = rospy.Publisher(
            "camera/hand_mono/image", Image, queue_size=10
        )
        self.hand_image_color_pub = rospy.Publisher(
            "camera/hand_color/image", Image, queue_size=10
        )

        # Depth #
        self.back_depth_pub = rospy.Publisher("depth/back/image", Image, queue_size=10)
        self.frontleft_depth_pub = rospy.Publisher(
            "depth/frontleft/image", Image, queue_size=10
        )
        self.frontright_depth_pub = rospy.Publisher(
            "depth/frontright/image", Image, queue_size=10
        )
        self.left_depth_pub = rospy.Publisher("depth/left/image", Image, queue_size=10)
        self.right_depth_pub = rospy.Publisher(
            "depth/right/image", Image, queue_size=10
        )
        self.hand_depth_pub = rospy.Publisher("depth/hand/image", Image, queue_size=10)
        self.hand_depth_in_hand_color_pub = rospy.Publisher(
            "depth/hand/depth_in_color", Image, queue_size=10
        )
        self.frontleft_depth_in_visual_pub = rospy.Publisher(
            "depth/frontleft/depth_in_visual", Image, queue_size=10
        )
        self.frontright_depth_in_visual_pub = rospy.Publisher(
            "depth/frontright/depth_in_visual", Image, queue_size=10
        )

        # EAP Pointcloud #
        self.point_cloud_pub = rospy.Publisher(
            "lidar/points", PointCloud2, queue_size=10
        )
        self.camera_pub_to_async_task_mapping = {
            self.frontleft_image_pub: "front_image",
            self.frontright_image_pub: "front_image",
            self.back_image_pub: "rear_image",
            self.right_image_pub: "side_image",
            self.left_image_pub: "side_image",
            self.hand_image_color_pub: "hand_image",
        }

        # Image Camera Info #
        self.back_image_info_pub = rospy.Publisher(
            "camera/back/camera_info", CameraInfo, queue_size=10
        )
        self.frontleft_image_info_pub = rospy.Publisher(
            "camera/frontleft/camera_info", CameraInfo, queue_size=10
        )
        self.frontright_image_info_pub = rospy.Publisher(
            "camera/frontright/camera_info", CameraInfo, queue_size=10
        )
        self.left_image_info_pub = rospy.Publisher(
            "camera/left/camera_info", CameraInfo, queue_size=10
        )
        self.right_image_info_pub = rospy.Publisher(
            "camera/right/camera_info", CameraInfo, queue_size=10
        )
        self.hand_image_mono_info_pub = rospy.Publisher(
            "camera/hand_mono/camera_info", CameraInfo, queue_size=10
        )
        self.hand_image_color_info_pub = rospy.Publisher(
            "camera/hand_color/camera_info", CameraInfo, queue_size=10
        )

        # Depth Camera Info #
        self.back_depth_info_pub = rospy.Publisher(
            "depth/back/camera_info", CameraInfo, queue_size=10
        )
        self.frontleft_depth_info_pub = rospy.Publisher(
            "depth/frontleft/camera_info", CameraInfo, queue_size=10
        )
        self.frontright_depth_info_pub = rospy.Publisher(
            "depth/frontright/camera_info", CameraInfo, queue_size=10
        )
        self.left_depth_info_pub = rospy.Publisher(
            "depth/left/camera_info", CameraInfo, queue_size=10
        )
        self.right_depth_info_pub = rospy.Publisher(
            "depth/right/camera_info", CameraInfo, queue_size=10
        )
        self.hand_depth_info_pub = rospy.Publisher(
            "depth/hand/camera_info", CameraInfo, queue_size=10
        )
        self.hand_depth_in_color_info_pub = rospy.Publisher(
            "camera/hand/depth_in_color/camera_info", CameraInfo, queue_size=10
        )
        self.frontleft_depth_in_visual_info_pub = rospy.Publisher(
            "depth/frontleft/depth_in_visual/camera_info", CameraInfo, queue_size=10
        )
        self.frontright_depth_in_visual_info_pub = rospy.Publisher(
            "depth/frontright/depth_in_visual/camera_info", CameraInfo, queue_size=10
        )

        # Status Publishers #
        self.joint_state_pub = rospy.Publisher(
            "joint_states", JointState, queue_size=10
        )
        """Defining a TF publisher manually because of conflicts between Python3 and tf"""
        self.tf_pub = rospy.Publisher("tf", TFMessage, queue_size=10)
        self.metrics_pub = rospy.Publisher("status/metrics", Metrics, queue_size=10)
        self.lease_pub = rospy.Publisher("status/leases", LeaseArray, queue_size=10)
        self.odom_twist_pub = rospy.Publisher(
            "odometry/twist", TwistWithCovarianceStamped, queue_size=10
        )
        self.odom_pub = rospy.Publisher("odometry", Odometry, queue_size=10)
        self.feet_pub = rospy.Publisher("status/feet", FootStateArray, queue_size=10)
        self.estop_pub = rospy.Publisher("status/estop", EStopStateArray, queue_size=10)
        self.wifi_pub = rospy.Publisher("status/wifi", WiFiState, queue_size=10)
        self.power_pub = rospy.Publisher(
            "status/power_state", PowerState, queue_size=10
        )
        self.battery_pub = rospy.Publisher(
            "status/battery_states", BatteryStateArray, queue_size=10
        )
        self.behavior_faults_pub = rospy.Publisher(
            "status/behavior_faults", BehaviorFaultState, queue_size=10
        )
        self.system_faults_pub = rospy.Publisher(
            "status/system_faults", SystemFaultState, queue_size=10
        )
        self.motion_allowed_pub = rospy.Publisher(
            "status/motion_allowed", Bool, queue_size=10
        )

        self.feedback_pub = rospy.Publisher("status/feedback", Feedback, queue_size=10)

        self.mobility_params_pub = rospy.Publisher(
            "status/mobility_params", MobilityParams, queue_size=10
        )

    def initialize_subscribers(self):
        rospy.Subscriber("cmd_vel", Twist, self.cmdVelCallback, queue_size=1)
        rospy.Subscriber(
            "go_to_pose", PoseStamped, self.trajectory_callback, queue_size=1
        )
        rospy.Subscriber(
            "in_motion_or_idle_body_pose",
            Pose,
            self.in_motion_or_idle_pose_cb,
            queue_size=1,
        )

    def initialize_services(self):
        rospy.Service("claim", Trigger, self.handle_claim)
        rospy.Service("release", Trigger, self.handle_release)
        rospy.Service("self_right", Trigger, self.handle_self_right)
        rospy.Service("sit", Trigger, self.handle_sit)
        rospy.Service("stand", Trigger, self.handle_stand)
        rospy.Service("power_on", Trigger, self.handle_power_on)
        rospy.Service("power_off", Trigger, self.handle_safe_power_off)

        rospy.Service("estop/hard", Trigger, self.handle_estop_hard)
        rospy.Service("estop/gentle", Trigger, self.handle_estop_gentle)
        rospy.Service("estop/release", Trigger, self.handle_estop_release)

        rospy.Service("allow_motion", SetBool, self.handle_allow_motion)

        rospy.Service("stair_mode", SetBool, self.handle_stair_mode)
        rospy.Service("locomotion_mode", SetLocomotion, self.handle_locomotion_mode)
        rospy.Service("swing_height", SetSwingHeight, self.handle_swing_height)
        rospy.Service("velocity_limit", SetVelocity, self.handle_velocity_limit)
        rospy.Service(
            "clear_behavior_fault", ClearBehaviorFault, self.handle_clear_behavior_fault
        )
        rospy.Service("terrain_params", SetTerrainParams, self.handle_terrain_params)
        rospy.Service("obstacle_params", SetObstacleParams, self.handle_obstacle_params)
        rospy.Service("posed_stand", PosedStand, self.handle_posed_stand)

        rospy.Service("list_graph", ListGraph, self.handle_list_graph)

        rospy.Service("roll_over_right", Trigger, self.handle_roll_over_right)
        rospy.Service("roll_over_left", Trigger, self.handle_roll_over_left)
        # Docking
        rospy.Service("dock", Dock, self.handle_dock)
        rospy.Service("undock", Trigger, self.handle_undock)
        rospy.Service("docking_state", GetDockState, self.handle_get_docking_state)
        # Spot Check
        rospy.Service("spot_check", SpotCheck, self.handle_spot_check)
        # Arm Services #########################################
        rospy.Service("arm_stow", Trigger, self.handle_arm_stow)
        rospy.Service("arm_unstow", Trigger, self.handle_arm_unstow)
        rospy.Service("gripper_open", Trigger, self.handle_gripper_open)
        rospy.Service("gripper_close", Trigger, self.handle_gripper_close)
        rospy.Service("arm_carry", Trigger, self.handle_arm_carry)
        rospy.Service(
            "gripper_angle_open", GripperAngleMove, self.handle_gripper_angle_open
        )
        rospy.Service("arm_joint_move", ArmJointMovement, self.handle_arm_joint_move)
        rospy.Service(
            "force_trajectory", ArmForceTrajectory, self.handle_force_trajectory
        )
<<<<<<< HEAD
        rospy.Service("gripper_pose", HandPose, self.handle_gripper_pose)
        rospy.Service("grasp_3d", Grasp3d, self.handle_grasp_3d)

        # Stop service calls other services so initialise it after them to prevent crashes which can happen if
        # the service is immediately called
        rospy.Service("stop", Trigger, self.handle_stop)
        rospy.Service("locked_stop", Trigger, self.handle_locked_stop)
=======
        rospy.Service("gripper_pose", HandPose, self.handle_hand_pose)
        rospy.Service("grasp_3d", Grasp3d, self.handle_grasp_3d)
        #########################################################
>>>>>>> 51c1c83b

    def initialize_action_servers(self):
        self.navigate_as = actionlib.SimpleActionServer(
            "navigate_to",
            NavigateToAction,
            execute_cb=self.handle_navigate_to,
            auto_start=False,
        )
        self.navigate_as.start()

        self.trajectory_server = actionlib.SimpleActionServer(
            "trajectory",
            TrajectoryAction,
            execute_cb=self.handle_trajectory,
            auto_start=False,
        )
        self.trajectory_server.start()

        self.motion_or_idle_body_pose_as = actionlib.SimpleActionServer(
            "motion_or_idle_body_pose",
            PoseBodyAction,
            execute_cb=self.handle_in_motion_or_idle_body_pose,
            auto_start=False,
        )
        self.motion_or_idle_body_pose_as.start()

        self.body_pose_as = actionlib.SimpleActionServer(
            "body_pose",
            PoseBodyAction,
            execute_cb=self.handle_posed_stand_action,
            auto_start=False,
        )
        self.body_pose_as.start()

<<<<<<< HEAD
    def main(self):
        """Main function for the SpotROS class.  Gets config from ROS and initializes the wrapper.  Holds lease from wrapper and updates all async tasks at the ROS rate"""
        rospy.init_node(self.node_name, anonymous=True)

        self.rates = rospy.get_param("~rates", {})
        if "loop_frequency" in self.rates:
            loop_rate = self.rates["loop_frequency"]
        else:
            loop_rate = 50

        for param, rate in self.rates.items():
            if rate > loop_rate:
                rospy.logwarn(
                    "{} has a rate of {} specified, which is higher than the loop rate of {}. It will not "
                    "be published at the expected frequency".format(
                        param, rate, loop_rate
                    )
                )

        rate = rospy.Rate(loop_rate)
        self.username = rospy.get_param("~username", "default_value")
        self.password = rospy.get_param("~password", "default_value")
        self.hostname = rospy.get_param("~hostname", "default_value")
        self.motion_deadzone = rospy.get_param("~deadzone", 0.05)
        self.estop_timeout = rospy.get_param("~estop_timeout", 9.0)
        self.autonomy_enabled = rospy.get_param("~autonomy_enabled", True)
        self.allow_motion = rospy.get_param("~allow_motion", True)
        self.is_charging = False

        self.initialize_tf2()

        self.logger = logging.getLogger("rosout")

        rospy.loginfo("Starting ROS driver for Spot")
        self.initialize_spot_wrapper()
        if not self.spot_wrapper.is_valid or not self.spot_wrapper:
            return

        self.initialize_publishers()
        self.initialize_subscribers()
        self.initialize_action_servers()
        self.initialize_services()
=======
        self.dock_as = actionlib.SimpleActionServer(
            "dock",
            DockAction,
            execute_cb=self.handle_dock_action,
            auto_start=False,
        )
        self.dock_as.start()

        # Stop service calls other services so initialise it after them to prevent crashes which can happen if
        # the service is immediately called
        rospy.Service("stop", Trigger, self.handle_stop)
        rospy.Service("locked_stop", Trigger, self.handle_locked_stop)
>>>>>>> 51c1c83b

        rospy.on_shutdown(self.shutdown)

        max_linear_x = rospy.get_param("~max_linear_velocity_x", 0)
        max_linear_y = rospy.get_param("~max_linear_velocity_y", 0)
        max_angular_z = rospy.get_param("~max_angular_velocity_z", 0)
        self.set_velocity_limits(max_linear_x, max_linear_y, max_angular_z)

        self.auto_claim = rospy.get_param("~auto_claim", False)
        self.auto_power_on = rospy.get_param("~auto_power_on", False)
        self.auto_stand = rospy.get_param("~auto_stand", False)

        if self.auto_claim:
            self.spot_wrapper.spot_estop_lease.claim()
            if self.auto_power_on:
                self.spot_wrapper.power_on()
                if self.auto_stand:
                    self.spot_wrapper.stand()

        rate_limited_feedback = RateLimitedCall(
            self.publish_feedback, self.rates["feedback"]
        )
        rate_limited_mobility_params = RateLimitedCall(
            self.publish_mobility_params, self.rates["mobility_params"]
        )
        rate_check_for_subscriber = RateLimitedCall(
            self.check_for_subscriber, self.rates["check_subscribers"]
        )
        rate_limited_motion_allowed = RateLimitedCall(self.publish_allow_motion, 10)
        rospy.loginfo("Driver started")
        while not rospy.is_shutdown():
            self.spot_wrapper.updateTasks()
            rate_limited_feedback()
            rate_limited_mobility_params()
            rate_limited_motion_allowed()
            rate_check_for_subscriber()
            rate.sleep()<|MERGE_RESOLUTION|>--- conflicted
+++ resolved
@@ -73,10 +73,7 @@
 )
 from spot_msgs.srv import ArmForceTrajectory, ArmForceTrajectoryResponse
 from spot_msgs.srv import HandPose, HandPoseResponse, HandPoseRequest
-<<<<<<< HEAD
 from spot_msgs.srv import SpotCheckRequest, SpotCheckResponse, SpotCheck
-=======
->>>>>>> 51c1c83b
 from spot_msgs.srv import Grasp3d, Grasp3dRequest, Grasp3dResponse
 
 from spot_driver.ros_helpers import *
@@ -952,22 +949,18 @@
         resp = self.spot_wrapper.spot_docking.undock()
         return TriggerResponse(resp[0], resp[1])
 
-<<<<<<< HEAD
-    def handle_get_docking_state(self, req) -> GetDockStateResponse:
-=======
     def handle_dock_action(self, req: DockGoal):
         if req.undock:
-            resp = self.spot_wrapper.undock()
+            resp = self.spot_wrapper.spot_docking.undock()
         else:
-            resp = self.spot_wrapper.dock(req.dock_id)
+            resp = self.spot_wrapper.spot_docking.dock(req.dock_id)
 
         if resp[0]:
             self.dock_as.set_succeeded(DockResult(resp[0], resp[1]))
         else:
             self.dock_as.set_aborted(DockResult(resp[0], resp[1]))
 
-    def handle_get_docking_state(self, req):
->>>>>>> 51c1c83b
+    def handle_get_docking_state(self, req) -> GetDockStateResponse:
         """Get docking state of robot"""
         resp = self.spot_wrapper.spot_docking.get_docking_state()
         return GetDockStateResponse(GetDockStatesFromState(resp))
@@ -1333,21 +1326,12 @@
 
     def handle_gripper_pose(self, srv_data: HandPoseRequest) -> HandPoseResponse:
         """ROS service to give a position to the gripper"""
-<<<<<<< HEAD
         resp = self.spot_wrapper.spot_arm.hand_pose(data=srv_data)
         return HandPoseResponse(resp[0], resp[1])
 
     def handle_grasp_3d(self, srv_data: Grasp3dRequest) -> Grasp3dResponse:
         """ROS service to grasp an object by x,y,z coordinates in given frame"""
         resp = self.spot_wrapper.spot_arm.grasp_3d(
-=======
-        resp = self.spot_wrapper.hand_pose(data=srv_data)
-        return HandPoseResponse(resp[0], resp[1])
-
-    def handle_grasp_3d(self, srv_data: Grasp3dRequest):
-        """ROS service to grasp an object by x,y,z coordinates in given frame"""
-        resp = self.spot_wrapper.grasp_3d(
->>>>>>> 51c1c83b
             frame=srv_data.frame_name,
             object_rt_frame=srv_data.object_rt_frame,
         )
@@ -1731,7 +1715,6 @@
         rospy.Service(
             "force_trajectory", ArmForceTrajectory, self.handle_force_trajectory
         )
-<<<<<<< HEAD
         rospy.Service("gripper_pose", HandPose, self.handle_gripper_pose)
         rospy.Service("grasp_3d", Grasp3d, self.handle_grasp_3d)
 
@@ -1739,11 +1722,6 @@
         # the service is immediately called
         rospy.Service("stop", Trigger, self.handle_stop)
         rospy.Service("locked_stop", Trigger, self.handle_locked_stop)
-=======
-        rospy.Service("gripper_pose", HandPose, self.handle_hand_pose)
-        rospy.Service("grasp_3d", Grasp3d, self.handle_grasp_3d)
-        #########################################################
->>>>>>> 51c1c83b
 
     def initialize_action_servers(self):
         self.navigate_as = actionlib.SimpleActionServer(
@@ -1778,7 +1756,14 @@
         )
         self.body_pose_as.start()
 
-<<<<<<< HEAD
+        self.dock_as = actionlib.SimpleActionServer(
+            "dock",
+            DockAction,
+            execute_cb=self.handle_dock_action,
+            auto_start=False,
+        )
+        self.dock_as.start()
+
     def main(self):
         """Main function for the SpotROS class.  Gets config from ROS and initializes the wrapper.  Holds lease from wrapper and updates all async tasks at the ROS rate"""
         rospy.init_node(self.node_name, anonymous=True)
@@ -1816,25 +1801,11 @@
         self.initialize_spot_wrapper()
         if not self.spot_wrapper.is_valid or not self.spot_wrapper:
             return
-
+        
         self.initialize_publishers()
         self.initialize_subscribers()
         self.initialize_action_servers()
         self.initialize_services()
-=======
-        self.dock_as = actionlib.SimpleActionServer(
-            "dock",
-            DockAction,
-            execute_cb=self.handle_dock_action,
-            auto_start=False,
-        )
-        self.dock_as.start()
-
-        # Stop service calls other services so initialise it after them to prevent crashes which can happen if
-        # the service is immediately called
-        rospy.Service("stop", Trigger, self.handle_stop)
-        rospy.Service("locked_stop", Trigger, self.handle_locked_stop)
->>>>>>> 51c1c83b
 
         rospy.on_shutdown(self.shutdown)
 
