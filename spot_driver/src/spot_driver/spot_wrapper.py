--- conflicted
+++ resolved
@@ -1,5 +1,7 @@
 import time
 import math
+import logging
+import typing
 import logging
 import typing
 
@@ -1011,7 +1013,6 @@
             raise ValueError("frame_name must be 'vision' or 'odom'")
         if response[0]:
             self._last_trajectory_command = response[2]
-<<<<<<< HEAD
         return response[0], response[1]
 
     def update_image_tasks(self, image_name):
@@ -1031,7 +1032,4 @@
             )
             return
 
-        self._async_tasks.add_task(self.camera_task_name_to_task_mapping[image_name])
-=======
-        return response[0], response[1]
->>>>>>> b1eb4c01
+        self._async_tasks.add_task(self.camera_task_name_to_task_mapping[image_name])