--- conflicted
+++ resolved
@@ -32,12 +32,9 @@
   LeaseResource.msg
   PowerState.msg
   SystemFaultState.msg
-<<<<<<< HEAD
   ObstacleParams.msg
   TerrainParams.msg
-=======
   TerrainState.msg
->>>>>>> eefbc321
 )
 
 add_service_files(
@@ -47,12 +44,9 @@
   SetSwingHeight.srv
   SetVelocity.srv
   ClearBehaviorFault.srv
-<<<<<<< HEAD
   SetObstacleParams.srv
   SetTerrainParams.srv
-=======
   PosedStand.srv
->>>>>>> eefbc321
 )
 
 add_action_files(
